--- conflicted
+++ resolved
@@ -202,11 +202,7 @@
 	M.LoanLifeFrac_ptv = Set( dimen=3, rule=LoanLifeFracIndices )
 	M.TechLifeFrac_ptv = Set( dimen=3, rule=TechLifeFracIndices )
 
-<<<<<<< HEAD
-	M.DiscountRate  = Param( M.DiscountRate_tv, default=0.0192448765618044 )
-=======
 	M.DiscountRate  = Param( M.DiscountRate_tv, default=0.05 )
->>>>>>> e015f377
 	M.TechLifeFrac  = Param( M.TechLifeFrac_ptv, initialize=ParamTechLifeFraction_rule )
 	M.LoanAnnualize = Param( M.Loan_tv, initialize=ParamLoanAnnualize_rule )
 
