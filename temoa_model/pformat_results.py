--- conflicted
+++ resolved
@@ -66,19 +66,6 @@
 	Vars = soln.Variable
 	Cons = soln.Constraint
 
-<<<<<<< HEAD
-	var_sm = dict()   # variable "symbol mapping"
-	con_sm = dict()
-
-	def create_symbol_map ( smap, stype ):
-		for name, group in instance.active_components( stype ).iteritems():
-			for item in group.itervalues():
-				cname = item.cname()
-				smap[ cname ] = (name, cname.replace("'", '') )
-
-	create_symbol_map( var_sm, Var )
-	create_symbol_map( con_sm, Constraint )
-=======
 	def collect_result_data( cgroup, clist, epsilon):
 		# ctype = "Component group"; i.e., Vars or Cons
 		# clist = "Component list"; i.e., where to store the data
@@ -86,7 +73,6 @@
 		results = defaultdict(list)
 		for name, data in cgroup.iteritems():
 			if not (abs( data['Value'] ) > epsilon ): continue
->>>>>>> e015f377
 
 			# name looks like "Something[some,index]"
 			group, index = name[:-1].split('[')
