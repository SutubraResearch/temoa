"""
Tools for Energy Model Optimization and Analysis (Temoa):
An open source framework for energy systems optimization modeling

Copyright (C) 2015,  NC State University

This program is free software; you can redistribute it and/or modify
it under the terms of the GNU General Public License as published by
the Free Software Foundation; either version 2 of the License, or
(at your option) any later version.

This program is distributed in the hope that it will be useful,
but WITHOUT ANY WARRANTY; without even the implied warranty of
MERCHANTABILITY or FITNESS FOR A PARTICULAR PURPOSE.  See the
GNU General Public License for more details.

A complete copy of the GNU General Public License v2 (GPLv2) is available
in LICENSE.txt.  Users uncompressing this from an archive may not have
received this license file.  If not, see <http://www.gnu.org/licenses/>.
"""

# Import below required in Python 2.7 to avoid integer division
# (e.g., 1/2 = 0 instead of 0.5)
from __future__ import division

from temoa_initialize import *
from pyomo.core.util import quicksum
# ---------------------------------------------------------------
# Define the derived variables used in the objective function
# and constraints below.
# ---------------------------------------------------------------

def AdjustedCapacity_Constraint(M, r, p, t, v):
    r"""
This constraint updates the capacity of a process by taking into account retirements.

For a given :code:`(r,p,t,v)` index, this constraint sets the capacity equal to
the amount installed in period :code:`v` and subtracts from it any and all retirements
that occured up until the period in question, :code:`p`.
"""
    if t not in M.tech_retirement:
        if v in M.time_exist:
            return M.V_Capacity[r, p, t, v] == M.ExistingCapacity[r, t, v]
        else:
            return M.V_Capacity[r, p, t, v] == M.V_NewCapacity[r, t, v]

    else:
        retired_cap = sum(M.V_RetiredCapacity[r, S_p, t, v] for S_p in M.time_optimize if S_p <= p and S_p > v)
        if v in M.time_exist:
            return M.V_Capacity[r, p, t, v] == M.ExistingCapacity[r, t, v] - retired_cap
        else:
            return M.V_Capacity[r, p, t, v] == M.V_NewCapacity[r, t, v] - retired_cap


def Capacity_Constraint(M, r, p, s, d, t, v):
    r"""
This constraint ensures that the capacity of a given process is sufficient
to support its activity across all time periods and time slices. The calculation
on the left hand side of the equality is the maximum amount of energy a process
can produce in the timeslice :code:`(s,d)`. Note that the curtailment variable
shown below only applies to technologies that are members of the curtailment set.
Curtailment is necessary to track explicitly in scenarios that include a high
renewable target. Without it, the model can generate more activity than is used
to meet demand, and have all activity (including the portion curtailed) count
towards the target. Tracking activity and curtailment separately prevents this
possibility.

.. math::
   :label: Capacity

       \left (
               \text{CFP}_{r, t, v}
         \cdot \text{C2A}_{r, t}
         \cdot \text{SEG}_{s, d}
         \cdot \text{PLF}_{r, p, t, v}
       \right )
       \cdot \textbf{CAP}_{r, t, v}
       =
       \sum_{I, O} \textbf{FO}_{r, p, s, d, i, t, v, o}
       +
       \sum_{I, O} \textbf{CUR}_{r, p, s, d, i, t, v, o}

   \\
   \forall \{r, p, s, d, t, v\} \in \Theta_{\text{FO}}



"""
    if t in M.tech_storage:
        return Constraint.Skip
    # The expressions below are defined in-line to minimize the amount of
    # expression cloning taking place with Pyomo.

    useful_activity = sum(
    M.V_FlowOut[r, p, s, d, S_i, t, v, S_o]
    for S_i in M.processInputs[r, p, t, v]
    for S_o in M.ProcessOutputsByInput[r, p, t, v, S_i]
    )

    if t in M.tech_curtailment:
        # If technologies are present in the curtailment set, then enough
        # capacity must be available to cover both activity and curtailment.

        return value(M.CapacityFactorProcess[r, p, s, d, t, v]) \
            * value(M.CapacityToActivity[r, t]) * value(M.SegFrac[p, s, d]) \
            * value(M.ProcessLifeFrac[r, p, t, v]) \
            * M.V_Capacity[r, p, t, v] == useful_activity + sum( \
            M.V_Curtailment[r, p, s, d, S_i, t, v, S_o] \
            for S_i in M.processInputs[r, p, t, v] \
            for S_o in M.ProcessOutputsByInput[r, p, t, v, S_i])
    else:
        return value(M.CapacityFactorProcess[r, p, s, d, t, v]) \
        * value(M.CapacityToActivity[r, t]) \
        * value(M.SegFrac[p, s, d]) \
        * value(M.ProcessLifeFrac[r, p, t, v]) \
        * M.V_Capacity[r, p, t, v] >= useful_activity


def CapacityAnnual_Constraint(M, r, p, t, v):
    r"""
Similar to Capacity_Constraint, but for technologies belonging to the
:code:`tech_annual`  set. Technologies in the tech_annual set have constant output
across different timeslices within a year, so we do not need to ensure
that installed capacity is sufficient across all timeslices, thus saving
some computational effort. Instead, annual output is sufficient to calculate
capacity.

.. math::
   :label: CapacityAnnual

       \left (
               \text{CFP}_{r, t, v}
         \cdot \text{C2A}_{r, t}
         \cdot \text{PLF}_{r, p, t, v}
       \right )
       \cdot \textbf{CAP}_{r, t, v}
   =
       \sum_{I, O} \textbf{FOA}_{r, p, i, t \in T^{a}, v, o}

   \\
   \forall \{r, p, t \in T^{a}, v\} \in \Theta_{\text{Activity}}


"""
    CF = 1 #placeholder CF

    activity_rptv = sum(
        M.V_FlowOutAnnual[r, p, S_i, t, v, S_o]
        for S_i in M.processInputs[r, p, t, v]
        for S_o in M.ProcessOutputsByInput[r, p, t, v, S_i]
    )

    return CF \
    * value(M.CapacityToActivity[r, t]) \
    * value(M.ProcessLifeFrac[r, p, t, v]) \
    * M.V_Capacity[r, p, t, v] >= activity_rptv


def ActivityByTech_Constraint(M, t):
    r"""
This constraint is utilized by the MGA objective function and defines
the total activity of a technology over the planning horizon. The first version
below applies to technologies with variable output at the timeslice level,
and the second version applies to technologies with constant annual output
in the :code:`tech_annual` set.

.. math::
   :label: ActivityByTech

       \textbf{ACT}_{t} = \sum_{R, P, S, D, I, V, O} \textbf{FO}_{r, p, s, d,i, t, v, o}
       \;
       \forall t \not\in T^{a}

       \textbf{ACT}_{t} = \sum_{R, P, I, V, O} \textbf{FOA}_{r, p, i, t, v, o}
       \;
       \forall t \in T^{a}

"""
    if t not in M.tech_annual:
        indices = []
        for s_index in M.FlowVar_rpsditvo:
            if t in s_index:
                indices.append(s_index)
        activity = sum( M.V_FlowOut[s_index]
              for s_index in indices
          )
    else:
        indices = []
        for s_index in M.FlowVarAnnual_rpitvo:
            if t in s_index:
                indices.append(s_index)
        activity = sum( M.V_FlowOutAnnual[s_index]
              for s_index in indices
          )

    if int is type(activity):
        return Constraint.Skip

    expr = M.V_ActivityByTech[t] == activity
    return expr


def CapacityAvailableByPeriodAndTech_Constraint(M, r, p, t):
    r"""

The :math:`\textbf{CAPAVL}` variable is nominally for reporting solution values,
but is also used in the Max and Min constraint calculations.  For any process
with an end-of-life (EOL) on a period boundary, all of its capacity is available
for use in all periods in which it is active (the process' PLF is 1). However,
for any process with an EOL that falls between periods, Temoa makes the
simplifying assumption that the available capacity from the expiring technology
is available through the whole period in proportion to its remaining lifetime.
For example, if a process expires 3 years into an 8-year model time period,
then only :math:`\frac{3}{8}` of the installed capacity is available for use
throughout the period.

.. math::
   :label: CapacityAvailable

   \textbf{CAPAVL}_{r, p, t} = \sum_{v, p_i \leq p} {PLF}_{r, p, t, v} \cdot \left ( \textbf{CAP}_{r, t, v} - \textbf{CAPRET}_{r, p_i, t, v} \right )

   \\
   \forall p \in \text{P}^o, r \in R, t \in T
"""
    cap_avail = sum(
        value(M.ProcessLifeFrac[r, p, t, S_v]) *
        M.V_Capacity[r, p, t, S_v]
        for S_v in M.processVintages[r, p, t]
    )

    expr = M.V_CapacityAvailableByPeriodAndTech[r, p, t] == cap_avail
    return expr

def RetiredCapacity_Constraint(M, r, p, t, v):
    r"""

Temoa allows for the economic retirement of technologies presented in the
:code:`tech_retirement` set. This constraint sets the upper limit of retired
capacity to the total installed capacity.

In the equation below, we set the upper bound of the retired capacity to the
previous period's total installed capacity (CAPAVL)


.. math::
   :label: RetiredCapacity

   \textbf{CAPRET}_{r, p, t, v} \leq \sum_{V} {PLF}_{r, p, t, v} \cdot \textbf{CAP}_{r, t, v}

   \forall \{r, p, t, v\} \in \Theta_{\text{RetiredCapacity}}
"""
    #cap_avail = min([M.V_Capacity[r, p, t, S_v] for S_v in M.processVintages[r, p, t]])
    if p == M.time_optimize.first():
        cap_avail = M.ExistingCapacity[r, t, v]
    else:
        cap_avail = M.V_Capacity[r, M.time_optimize.prev(p), t, v]
    expr = M.V_RetiredCapacity[r, p, t, v] <= cap_avail
    return expr

# ---------------------------------------------------------------
# Define the Objective Function
# ---------------------------------------------------------------
def TotalCost_rule(M):
    r"""

Using the :code:`FlowOut` and :code:`Capacity` variables, the Temoa objective
function calculates the cost of energy supply, under the assumption that capital
costs are paid through loans. This implementation sums up all the costs incurred,
and is defined as :math:`C_{tot} = C_{loans} + C_{fixed} + C_{variable}`. Each
term on the right-hand side represents the cost incurred over the model
time horizon and discounted to the initial year in the horizon (:math:`{P}_0`).
The calculation of each term is given below.

.. math::
   :label: obj_loan

   C_{loans} = \sum_{r, t, v \in \Theta_{IC}} \left (
     \left [
             CI_{r, t, v} \cdot LA_{r, t, v}
             \cdot \frac{(1 + GDR)^{P_0 - v +1} \cdot (1 - (1 + GDR)^{-LLP_{r, t, v}})}{GDR} \right. \right.
             \\ \left. \left. \cdot \frac{ 1-(1+GDR)^{-LPA_{r,t,v}} }{ 1-(1+GDR)^{-LTP_{r,t,v}} }
     \right ]
     \cdot \textbf{CAP}_{r, t, v}
     \right )

Note that capital costs (:math:`{IC}_{r,t,v}`) are handled in several steps. First, each capital cost
is amortized using the loan rate (i.e., technology-specific discount rate) and loan
period. Second, the annual stream of payments is converted into a lump sum using
the global discount rate and loan period. Third, the new lump sum is amortized
at the global discount rate and technology lifetime. Fourth, loan payments beyond
the model time horizon are removed and the lump sum recalculated. The terms used
in Steps 3-4 are :math:`\frac{ GDR }{ 1-(1+GDR)^{-LTP_{r,t,v} } }\cdot
\frac{ 1-(1+GDR)^{-LPA_{t,v}} }{ GDR }`. The product simplifies to
:math:`\frac{ 1-(1+GDR)^{-LPA_{r,t,v}} }{ 1-(1+GDR)^{-LTP_{r,t,v}} }`, where
:math:`LPA_{r,t,v}` represents the active lifetime of process t in region r :math:`(r,t,v)`
before the end of the model horizon, and :math:`LTP_{r,t,v}` represents the full
lifetime of a regional process :math:`(r,t,v)`. Fifth, the lump sum is discounted back to the
beginning of the horizon (:math:`P_0`) using the global discount rate. While an
explicit salvage term is not included, this approach properly captures the capital
costs incurred within the model time horizon, accounting for technology-specific
loan rates and periods.

.. math::
   :label: obj_fixed

   C_{fixed} = \sum_{r, p, t, v \in \Theta_{CF}} \left (
     \left [
             CF_{r, p, t, v}
       \cdot \frac{(1 + GDR)^{P_0 - p +1} \cdot (1 - (1 + GDR)^{-{MPL}_{r, t, v}})}{GDR}
     \right ]
     \cdot \textbf{CAP}_{r, t, v}
     \right )

.. math::
   :label: obj_variable

   &C_{variable} = \\ &\quad \sum_{r, p, t, v \in \Theta_{CV}} \left (
           CV_{r, p, t, v}
     \cdot
     \frac{
       (1 + GDR)^{P_0 - p + 1} \cdot (1 - (1 + GDR)^{-{MPL}_{r,p,t,v}})
     }{
       GDR
     }\cdot \sum_{S,D,I, O} \textbf{FO}_{r, p, s, d,i, t, v, o}
     \right ) \\ &\quad + \sum_{r, p, t \not \in T^{a}, v \in \Theta_{VC}} \left (
           CV_{r, p, t, v}
     \cdot
     \frac{
       (1 + GDR)^{P_0 - p + 1} \cdot (1 - (1 + GDR)^{-{MPL}_{r,p,t,v}})
     }{
       GDR
     }
     \cdot \sum_{I, O} \textbf{FOA}_{r, p,i, t \in T^{a}, v, o}
     \right )

"""
    return sum(PeriodCost_rule(M, p) for p in M.time_optimize)


def PeriodCost_rule(M, p):
    P_0 = min(M.time_optimize)
    P_e = M.time_future.last()  # End point of modeled horizon
    GDR = value(M.GlobalDiscountRate)
    MPL = M.ModelProcessLife
    x = 1 + GDR  # convenience variable, nothing more.


    if  value(M.MyopicBaseyear) != 0:
      P_0 = value(M.MyopicBaseyear)


    loan_costs = sum(
        M.V_NewCapacity[r, S_t, S_v]
        * (
            value(M.CostInvest[r, S_t, S_v])
            * value(M.LoanAnnualize[r, S_t, S_v])
            * (
                value(M.LifetimeLoanProcess[r, S_t, S_v])
                if not GDR
                else (
                    x ** (P_0 - S_v + 1)
                    * (1 - x ** (-value(M.LifetimeLoanProcess[r, S_t, S_v])))
                    / GDR
                )
            )
        )
        * (
            min(value(M.LifetimeLoanProcess[r, S_t, S_v]), P_e - S_v) /
            value(M.LifetimeLoanProcess[r, S_t, S_v])
            if not GDR
            else (
                (1 - x ** (-min(value(M.LifetimeLoanProcess[r, S_t, S_v]), P_e - S_v)))
                / (1 - x ** (-value(M.LifetimeLoanProcess[r, S_t, S_v])))
        )
        )
        for r, S_t, S_v in M.CostInvest.sparse_iterkeys()
        if S_v == p
    )


    fixed_costs = sum(
        M.V_Capacity[r, p, S_t, S_v]
        * (
            value(M.CostFixed[r, p, S_t, S_v])
            * (
                value(MPL[r, p, S_t, S_v])
                if not GDR
                else (x ** (P_0 - p + 1) * (1 - x ** (-value(MPL[r, p, S_t, S_v]))) / GDR)
            )
        )
        for r, S_p, S_t, S_v in M.CostFixed.sparse_iterkeys()
        if S_p == p
    )

    variable_costs = sum(
        M.V_FlowOut[r, p, s, d, S_i, S_t, S_v, S_o]
        * (
            value(M.CostVariable[r, p, S_t, S_v])
            * (
                value(MPL[r, p, S_t, S_v])
                if not GDR
                else (x ** (P_0 - p + 1) * (1 - x ** (-value(MPL[r, p, S_t, S_v]))) / GDR)
            )
        )
        for r, S_p, S_t, S_v in M.CostVariable.sparse_iterkeys()
        if S_p == p and S_t not in M.tech_annual
        for S_i in M.processInputs[r, S_p, S_t, S_v]
        for S_o in M.ProcessOutputsByInput[r, S_p, S_t, S_v, S_i]
        for (_p, s) in M.time_seasons_per_period if _p == p
        for d in M.time_of_day
    )

    variable_costs_annual = sum(
        M.V_FlowOutAnnual[r, p, S_i, S_t, S_v, S_o]
        * (
            value(M.CostVariable[r, p, S_t, S_v])
            * (
                value(MPL[r, p, S_t, S_v])
                if not GDR
                else (x ** (P_0 - p + 1) * (1 - x ** (-value(MPL[r, p, S_t, S_v]))) / GDR)
            )
        )
        for r, S_p, S_t, S_v in M.CostVariable.sparse_iterkeys()
        if S_p == p and S_t in M.tech_annual
        for S_i in M.processInputs[r, S_p, S_t, S_v]
        for S_o in M.ProcessOutputsByInput[r, S_p, S_t, S_v, S_i]
    )

    period_costs = loan_costs + fixed_costs + variable_costs + variable_costs_annual
    return period_costs


# ---------------------------------------------------------------
# Define the Model Constraints.
# The order of constraint definitions follows the same order as the
# declarations in temoa_model.py.
# ---------------------------------------------------------------


def Demand_Constraint(M, r, p, s, d, dem):
    r"""

The Demand constraint drives the model.  This constraint ensures that supply at
least meets the demand specified by the Demand parameter in all periods and
slices, by ensuring that the sum of all the demand output commodity (:math:`c`)
generated by both commodity flow at the time slice level (:math:`\textbf{FO}`) and
the annual level (:math:`\textbf{FOA}`) must meet the modeler-specified demand
in each time slice.

.. math::
   :label: Demand

       \sum_{I, T-T^{a}, V} \textbf{FO}_{r, p, s, d, i, t \not \in T^{a}, v, dem} +
       SEG_{s,d} \cdot  \sum_{I, T^{a}, V} \textbf{FOA}_{r, p, i, t \in T^{a}, v, dem}
       =
       {DEM}_{r, p, dem} \cdot {DSD}_{r, s, d, dem}

Note that the validity of this constraint relies on the fact that the
:math:`C^d` set is distinct from both :math:`C^e` and :math:`C^p`. In other
words, an end-use demand must only be an end-use demand.  Note that if an output
could satisfy both an end-use and internal system demand, then the output from
:math:`\textbf{FO}` and :math:`\textbf{FOA}` would be double counted.
"""

    supply = sum(
        M.V_FlowOut[r, p, s, d, S_i, S_t, S_v, dem]
        for S_t, S_v in M.commodityUStreamProcess[r, p, dem] if S_t not in M.tech_annual
        for S_i in M.ProcessInputsByOutput[r, p, S_t, S_v, dem]
    )

    supply_annual = sum(
        M.V_FlowOutAnnual[r, p, S_i, S_t, S_v, dem]
        for S_t, S_v in M.commodityUStreamProcess[r, p, dem] if S_t in M.tech_annual
        for S_i in M.ProcessInputsByOutput[r, p, S_t, S_v, dem]
    ) * value( M.SegFrac[p, s, d])

    DemandConstraintErrorCheck(supply + supply_annual, r, p, s, d, dem)

    expr = supply + supply_annual == M.Demand[r, p, dem] * M.DemandSpecificDistribution[r, p, s, d, dem]
    return expr

def DemandActivity_Constraint(M, r, p, s, d, t, v, dem, s_0, d_0):
    r"""

For end-use demands, it is unreasonable to let the model arbitrarily shift the
use of demand technologies across time slices. For instance, if household A buys
a natural gas furnace while household B buys an electric furnace, then both units
should be used throughout the year.  Without this constraint, the model might choose
to only use the electric furnace during the day, and the natural gas furnace during the
night.

This constraint ensures that the ratio of a process activity to demand is
constant for all time slices.  Note that if a demand is not specified in a given
time slice, or is zero, then this constraint will not be considered for that
slice and demand.  This is transparently handled by the :math:`\Theta` superset.

.. math::
   :label: DemandActivity

      DEM_{r, p, s, d, dem} \cdot \sum_{I} \textbf{FO}_{r, p, s_0, d_0, i, t \not \in T^{a}, v, dem}
   =
      DEM_{r, p, s_0, d_0, dem} \cdot \sum_{I} \textbf{FO}_{r, p, s, d, i, t \not \in T^{a}, v, dem}

   \\
   \forall \{r, p, s, d, t, v, dem, s_0, d_0\} \in \Theta_{\text{DemandActivity}}

Note that this constraint is only applied to the demand commodities with diurnal
variations, and therefore the equation above only includes :math:`\textbf{FO}`
and not  :math:`\textbf{FOA}`
"""

    DSD = M.DemandSpecificDistribution  # lazy programmer

    act_a = sum(
        M.V_FlowOut[r, p, s_0, d_0, S_i, t, v, dem]
        for S_i in M.ProcessInputsByOutput[r, p, t, v, dem]
    )
    act_b = sum(
        M.V_FlowOut[r, p, s, d, S_i, t, v, dem]
        for S_i in M.ProcessInputsByOutput[r, p, t, v, dem]
    )

    expr = act_a * DSD[r, p, s, d, dem] == act_b * DSD[r, p, s_0, d_0, dem]
    return expr


def CommodityBalance_Constraint(M, r, p, s, d, c):
    r"""
Where the Demand constraint :eq:`Demand` ensures that end-use demands are met,
the CommodityBalance constraint ensures that the endogenous system demands are
met.  This constraint requires the total production of a given commodity
to equal the amount consumed, thus ensuring an energy balance at the system
level. In this most general form of the constraint, the energy commodity being
balanced has variable production at the time slice level. The energy commodity
can then be consumed by three types of processes: storage technologies, non-storage
technologies with output that varies at the time slice level, and non-storage
technologies with constant annual output.

Separate expressions are required in order to account for the consumption of
commodity :math:`c` by downstream processes. For the commodity flow into storage
technologies, we use :math:`\textbf{FI}_{r, p, s, d, i, t, v, c}`. Note that the FlowIn
variable is defined only for storage technologies, and is required because storage
technologies balance production and consumption across time slices rather than
within a single time slice. For commodity flows into non-storage processes with time
varying output, we use :math:`\textbf{FO}_{r, p, s, d, i, t, v, c}/EFF_{r, i,t,v,o}`.
The division by :math:`EFF_{r, c,t,v,o}` is applied to the output flows that consume
commodity :math:`c` to determine input flows. Finally, we need to account
for the consumption of commodity :math:`c` by the processes in
:code:`tech_annual`. Since the commodity flow of these processes is on an
annual basis, we use :math:`SEG_{s,d}` to calculate the consumption of
commodity :math:`c` in time-slice :math:`(s,d)` from the annual flows.
Formulating an expression for the production of commodity :math:`c` is
more straightforward, and is simply calculated by
:math:`\textbf{FO}_{r, p, s, d, i, t, v, c}`.

In some cases, the overproduction of a commodity may be required, such
that the supply exceeds the endogenous demand. Refineries represent a
common example, where the share of different refined products are governed
by TechOutputSplit, but total production is driven by a particular commodity
like gasoline. Such a situtation can result in the overproduction of other
refined products, such as diesel or kerosene. In such cases, we need to
track the excess production of these commodities. To do so, the technology
producing the excess commodity should be added to the :code:`tech_flex` set.
This flexible technology designation will activate a slack variable
(:math:`\textbf{FLX}_{r, p, s, d, i, t, v, c}`) representing
the excess production in the :code:`CommodityBalanceAnnual_Constraint`. Note
that the :code:`tech_flex` set is different from :code:`tech_curtailment` set;
the latter is technology- rather than commodity-focused and is used in the
:code:`Capacity_Constraint` to track output that is used to produce useful
output and the amount curtailed, and to ensure that the installed capacity
covers both.

This constraint also accounts for imports and exports between regions
when solving multi-regional systems. The import (:math:`\textbf{FIM}`) and export
(:math:`\textbf{FEX}`) variables are created on-the-fly by summing the
:math:`\textbf{FO}` variables over the appropriate import and export regions,
respectively, which are defined in :code:`temoa_initialize.py` by parsing the
:code:`tech_exchange` processes.

Finally, for commodities that are exclusively produced at a constant annual rate, the
:code:`CommodityBalanceAnnual_Constraint` is used, which is simplified and
reduces computational burden.

*production + imports = consumption + exports + excess*

.. math::
   :label: CommodityBalance

       \sum_{I, T, V} \textbf{FO}_{r, p, s, d, i, t, v, c}
       +
       &\sum_{reg} \textbf{FIM}_{r-reg, p, s, d, i, t, v, c} \; \forall reg \neq r
       \\
       = &\sum_{T^{s}, V, I} \textbf{FIS}_{r, p, s, d, c, t, v, o}
       \\ &\quad +
       \sum_{T-T^{s}, V, O} \textbf{FO}_{r, p, s, d, c, t, v, o} /EFF_{r, c,t,v,o}
       \\
       &\quad + \; SEG_{s,d} \cdot
       \sum_{I, T^{a}, V} \textbf{FOA}_{r, p, c, t \in T^{a}, v, o} /EFF_{r, c,t,v,o} \\
       &\quad + \sum_{reg} \textbf{FEX}_{r-reg, p, s, d, c, t, v, o} \; \forall reg \neq r
       \\ &\quad + \;
       \textbf{FLX}_{r, p, s, d, i, t, v, c}

       \\
       &\forall \{r, p, s, d, c\} \in \Theta_{\text{CommodityBalance}}

"""
    if c in M.commodity_demand:
        return Constraint.Skip

    vflow_in_ToStorage = sum(
        M.V_FlowIn[r, p, s, d, c, S_t, S_v, S_o]
        for S_t, S_v in M.commodityDStreamProcess[r, p, c] if S_t in M.tech_storage
        for S_o in M.ProcessOutputsByInput[r, p, S_t, S_v, c]
    )

    vflow_in_ToNonStorage = sum(
        M.V_FlowOut[r, p, s, d, c, S_t, S_v, S_o] / value(M.Efficiency[r, c, S_t, S_v, S_o])
        for S_t, S_v in M.commodityDStreamProcess[r, p, c] if S_t not in M.tech_storage and S_t not in M.tech_annual
        for S_o in M.ProcessOutputsByInput[r, p, S_t, S_v, c]
    )

    vflow_in_ToNonStorageAnnual = value(M.SegFrac[p, s, d]) * sum(
        M.V_FlowOutAnnual[r, p, c, S_t, S_v, S_o] / value(M.Efficiency[r, c, S_t, S_v, S_o])
        for S_t, S_v in M.commodityDStreamProcess[r, p, c] if S_t not in M.tech_storage and S_t in M.tech_annual
        for S_o in M.ProcessOutputsByInput[r, p, S_t, S_v, c]
    )

    try:
      vflow_out = sum(
          M.V_FlowOut[r, p, s, d, S_i, S_t, S_v, c]
          for S_t, S_v in M.commodityUStreamProcess[r, p, c]
          for S_i in M.ProcessInputsByOutput[r, p, S_t, S_v, c]
      )

      #export of commodity c from region r to other regions
      interregional_exports = 0
      if (r, p, c) in M.exportRegions:
        interregional_exports = sum(
          M.V_FlowOut[r+"-"+reg, p, s, d, c, S_t, S_v, S_o]
          for reg, S_t, S_v, S_o in M.exportRegions[r, p, c]
          )

      #import of commodity c from other regions into region r
      interregional_imports = 0
      if (r, p, c) in M.importRegions:
        interregional_imports = sum(
          M.V_FlowOut[reg+"-"+r, p, s, d, S_i, S_t, S_v, c]
          for reg, S_t, S_v, S_i in M.importRegions[r, p, c]
          )

      v_out_excess = 0
      if c in M.flex_commodities:
        v_out_excess = sum(
            M.V_Flex[r, p, s, d, S_i, S_t, S_v, c]
            for S_t, S_v in M.commodityUStreamProcess[r, p, c] if S_t not in M.tech_storage and S_t not in M.tech_annual and S_t in M.tech_flex
            for S_i in M.ProcessInputsByOutput[r, p, S_t, S_v, c]
        )

    except:
      raise Exception('The commodity "'+str(c)+'" can be produced \
      by at least one technology in the tech_annual set and one technology \
      not in the tech_annual set. All the producers of the commodity must \
      either be in tech_annual or not in tech_annual')



    CommodityBalanceConstraintErrorCheck(vflow_out + interregional_imports,  vflow_in_ToStorage +  vflow_in_ToNonStorage + vflow_in_ToNonStorageAnnual + interregional_exports + v_out_excess, r, p, s, d, c)

    expr = vflow_out + interregional_imports == vflow_in_ToStorage +  vflow_in_ToNonStorage + vflow_in_ToNonStorageAnnual + interregional_exports + v_out_excess

    return expr

def CommodityBalanceAnnual_Constraint(M, r, p, c):
    r"""
Similar to the CommodityBalance_Constraint, but this version applies only
to commodities produced at a constant annual rate. This version of the
constraint improves computational performance for commodities that do not
need to be balanced at the timeslice level.

While the commodity :math:`c` can only be produced by technologies in the
:code:`tech_annual` set, it can be consumed by any technology in the
:math:`T-T^{s}` set.

*production + imports = consumption + exports + excess*

.. math::
   :label: CommodityBalanceAnnual

       \sum_{I,T, V} \textbf{FOA}_{r, p, i, t \in T^{a}, v, c}
        +
       &\sum_{reg} \textbf{FIM}_{reg-r, p, i, t, v, c} \; \forall reg \neq r
       \\ =
       &\sum_{S, D, T-T^{s}, V, O} \textbf{FO}_{r, p, s, d, c, t, v, o} /EFF_{r, c,t,v,o}
       \\ + &\quad
       \sum_{I, T^{a}, V, O} \textbf{FOA}_{r, p, c, t \in T^{a}, v, o} /EFF_{r, c,t,v,o}
       \\ &+
       \sum_{reg} \textbf{FEX}_{r-reg, p, c, t, v, o} \; \forall reg \neq r
       \\ &+
       \textbf{FX}_{r, p, i, t, v, c}

       \\
       &\forall \{r, p, c\} \in \Theta_{\text{CommodityBalanceAnnual}}

"""
    if c in M.commodity_demand:
        return Constraint.Skip

    vflow_in = sum(
        M.V_FlowOut[r, p, s, d, c, S_t, S_v, S_o] / value(M.Efficiency[r, c, S_t, S_v, S_o])
        for S_t, S_v in M.commodityDStreamProcess[r, p, c] if S_t not in M.tech_annual
        for S_o in M.ProcessOutputsByInput[r, p, S_t, S_v, c]
        for d in M.time_of_day
        for (_p, s) in M.time_seasons_per_period if _p == p
    )

    vflow_in_annual = sum(
        M.V_FlowOutAnnual[r, p, c, S_t, S_v, S_o] / value(M.Efficiency[r, c, S_t, S_v, S_o])
        for S_t, S_v in M.commodityDStreamProcess[r, p, c] if S_t in M.tech_annual
        for S_o in M.ProcessOutputsByInput[r, p, S_t, S_v, c]
    )

    vflow_out = sum(
        M.V_FlowOutAnnual[r, p, S_i, S_t, S_v, c]
        for S_t, S_v in M.commodityUStreamProcess[r, p, c]
        for S_i in M.ProcessInputsByOutput[r, p, S_t, S_v, c]
    )

    #export of commodity c from region r to other regions
    interregional_exports = 0
    if (r, p, c) in M.exportRegions:
      interregional_exports = sum(
        M.V_FlowOutAnnual[str(r)+"-"+str(reg), p, c, S_t, S_v, S_o]
        for reg, S_t, S_v, S_o in M.exportRegions[r, p, c]
        )

    #import of commodity c from other regions into region r
    interregional_imports = 0
    if (r, p, c) in M.importRegions:
      interregional_imports = sum(
        M.V_FlowOutAnnual[str(reg)+"-"+str(r), p, S_i, S_t, S_v, c]
        for reg, S_t, S_v, S_i in M.importRegions[r, p, c]
        )

    v_out_excess = 0
    if c in M.flex_commodities:
      v_out_excess = sum(
        M.V_FlexAnnual[r, p, S_i, S_t, S_v, c]
        for S_t, S_v in M.commodityUStreamProcess[r, p, c] if S_t in M.tech_flex and S_t in M.tech_annual
        for S_i in M.ProcessInputsByOutput[r, p, S_t, S_v, c]
    )

    CommodityBalanceConstraintErrorCheckAnnual(vflow_out + interregional_imports,  vflow_in_annual + vflow_in + interregional_exports + v_out_excess, r, p, c)

    expr = vflow_out + interregional_imports ==  vflow_in_annual + vflow_in + interregional_exports + v_out_excess


    return expr

def ResourceExtraction_Constraint(M, reg, p, r):
    r"""
The ResourceExtraction constraint allows a modeler to specify an annual limit on
the amount of a particular resource Temoa may use in a period. The first version
of the constraint pertains to technologies with variable output at the time slice
level, and the second version pertains to technologies with constant annual output
belonging to the :code:`tech_annual` set.

.. math::
   :label: ResourceExtraction

   \sum_{S, D, I, t \in T^r \& t \not \in T^{a}, V} \textbf{FO}_{r, p, s, d, i, t, v, c} \le RSC_{r, p, c}

   \forall \{r, p, c\} \in \Theta_{\text{ResourceExtraction}}

   \sum_{I, t \in T^r \& t \in T^{a}, V} \textbf{FOA}_{r, p, i, t, v, c} \le RSC_{r, p, c}

   \forall \{r, p, c\} \in \Theta_{\text{ResourceExtraction}}
"""
    try:
      collected = sum(
          M.V_FlowOut[reg, p, S_s, S_d, S_i, S_t, S_v, r]
          for S_i, S_t, S_v in M.ProcessByPeriodAndOutput.keys()
          for (_p, s) in M.time_seasons_per_period if _p == p
          for S_d in M.time_of_day
      )
    except:
      collected = sum(
          M.V_FlowOutAnnual[reg, p, S_i, S_t, S_v, r]
          for S_i, S_t, S_v in M.ProcessByPeriodAndOutput.keys()
      )

    expr = collected <= M.ResourceBound[reg, p, r]
    return expr

def BaseloadDiurnal_Constraint(M, r, p, s, d, t, v):
    r"""

Some electric generators cannot ramp output over a short period of time (e.g.,
hourly or daily). Temoa models this behavior by forcing technologies in the
:code:`tech_baseload` set to maintain a constant output across all times-of-day
within the same season. Note that the output of a baseload process can vary
between seasons.

Ideally, this constraint would not be necessary, and baseload processes would
simply not have a :math:`d` index.  However, implementing the more efficient
functionality is currently on the Temoa TODO list.

.. math::
   :label: BaseloadDaily

         SEG_{s, D_0}
   \cdot \sum_{I, O} \textbf{FO}_{r, p, s, d,i, t, v, o}
   =
         SEG_{s, d}
   \cdot \sum_{I, O} \textbf{FO}_{r, p, s, D_0,i, t, v, o}

   \\
   \forall \{r, p, s, d, t, v\} \in \Theta_{\text{BaseloadDiurnal}}
"""
    # Question: How to set the different times of day equal to each other?

    # Step 1: Acquire a "canonical" representation of the times of day
    l_times = sorted(M.time_of_day)  # i.e. a sorted Python list.
    # This is the commonality between invocations of this method.

    index = l_times.index(d)
    if 0 == index:
        # When index is 0, it means that we've reached the beginning of the array
        # For the algorithm, this is a terminating condition: do not create
        # an effectively useless constraint
        return Constraint.Skip

    # Step 2: Set the rest of the times of day equal in output to the first.
    # i.e. create a set of constraints that look something like:
    # tod[ 2 ] == tod[ 1 ]
    # tod[ 3 ] == tod[ 1 ]
    # tod[ 4 ] == tod[ 1 ]
    # and so on ...
    d_0 = l_times[0]

    # Step 3: the actual expression.  For baseload, must compute the /average/
    # activity over the segment.  By definition, average is
    #     (segment activity) / (segment length)
    # So:   (ActA / SegA) == (ActB / SegB)
    #   computationally, however, multiplication is cheaper than division, so:
    #       (ActA * SegB) == (ActB * SegA)
    activity_sd = sum( \
        M.V_FlowOut[r, p, s, d, S_i, t, v, S_o] \
        for S_i in M.processInputs[r, p, t, v] \
        for S_o in M.ProcessOutputsByInput[r, p, t, v, S_i] \
    )

    activity_sd_0 = sum( \
        M.V_FlowOut[r, p, s, d_0, S_i, t, v, S_o] \
        for S_i in M.processInputs[r, p, t, v] \
        for S_o in M.ProcessOutputsByInput[r, p, t, v, S_i] \
    )

    expr = (
        activity_sd * M.SegFrac[p, s, d_0]
        == activity_sd_0 * M.SegFrac[p, s, d]
    )

    return expr

def RegionalExchangeCapacity_Constraint(M, r_e, r_i, p, t, v):
    r"""

This constraint ensures that the process (t,v) connecting regions
r_e and r_i is handled by one capacity variables.

.. math::
   :label: RegionalExchangeCapacity

      \textbf{CAP}_{r_e,t,v}
      =
      \textbf{CAP}_{r_i,t,v}

      \\
      \forall \{r_e, r_i, t, v\} \in \Theta_{\text{RegionalExchangeCapacity}}
"""

    expr = M.V_Capacity[r_e+"-"+r_i, p, t, v] == M.V_Capacity[r_i+"-"+r_e, p, t, v]

    return expr


def StorageEnergy_Constraint(M, r, p, s, d, t, v):
    r"""

This constraint tracks the storage charge level (:math:`\textbf{SL}_{r, p, s, d, t, v}`)
assuming ordered time slices. The initial storage charge level is optimized
for the first time slice in each period, and then the charge level is updated each time
slice based on the amount of energy stored or discharged. At the end of the last time
slice associated with each period, the charge level must equal the starting charge level.
In the formulation below, note that :math:`\textbf{stored\_energy}` is an internal model
decision variable.

First, the amount of stored energy in a given time slice is calculated as the
difference between the amount of energy stored (first term) and the amount of energy
dispatched (second term). Note that the storage device's roundtrip efficiency is applied
on the input side:

.. math::
   :label: StorageEnergy

      \textbf{stored\_energy} =
      \sum_{I, O} \textbf{FIS}_{r, p, s, d, i, t, v, o} \cdot
      EFF_{r,i,t,v,o}
      -
      \sum_{I, O} \textbf{FO}_{r, p, s, d, i, t, v, o}

With :math:`\textbf{stored\_energy}` calculated, the storage
charge level (:math:`\textbf{SL}_{r,p,s,d,t,v}`) is updated, but the update procedure varies
based on the time slice within each time period. For the first season and time-of-day within
a given period:

.. math::
      \textbf{SL}_{r, p, s, d, t, v} = \textbf{SI}_{r,t,v} + \textbf{stored\_energy}

For the first time-of-day slice in any other season except the first:

.. math::
      \textbf{SL}_{r, p, s, d, t, v} =
      \textbf{SL}_{r, p, s_{prev}, d_{last}, t, v} + \textbf{stored\_energy}

For the last season and time-of-day in the year, the ending storage charge level
should be equal to the starting charge level:

.. math::
      \textbf{SL}_{r, p, s, d, t, v} + \textbf{stored\_energy} = \textbf{SI}_{r,t,v}

For all other time slices not explicitly outlined above:

.. math::
      \textbf{SL}_{r, p, s, d, t, v} = \textbf{SL}_{r, p, s, d_{prev}, t, v} + \textbf{stored\_energy}

All equations below are sparsely indexed such that:

.. math::
      \forall \{r, p, s, d, t, v\} \in \Theta_{\text{StorageEnergy}}

"""
    # This is the sum of all input=i sent TO storage tech t of vintage v with
    # output=o in p,s,d
    charge = sum(
        M.V_FlowIn[r, p, s, d, S_i, t, v, S_o] * M.Efficiency[r, S_i, t, v, S_o]
        for S_i in M.processInputs[r, p, t, v]
        for S_o in M.ProcessOutputsByInput[r, p, t, v, S_i]
    )

    # This is the sum of all output=o withdrawn FROM storage tech t of vintage v
    # with input=i in p,s,d
    discharge = sum(
        M.V_FlowOut[r, p, s, d, S_i, t, v, S_o]
        for S_o in M.processOutputs[r, p, t, v]
        for S_i in M.ProcessInputsByOutput[r, p, t, v, S_o]
    )

    stored_energy = charge - discharge

    # This storage formulation allows stored energy to carry over through
    # time of day and seasons, but must be zeroed out at the end of each period, i.e.,
    # the last time slice of the last season must zero out
    if d == M.time_of_day.last() and s == M.time_seasons_per_period_dict[p][-1]:
        d_prev = M.time_of_day.prev(d)
        expr = M.V_StorageLevel[r, p, s, d_prev, t, v] + stored_energy == M.V_StorageInit[r, t,v]

    # First time slice of the first season (i.e., start of period), starts at StorageInit level
    elif d == M.time_of_day.first() and s == M.time_seasons_per_period_dict[p][0]:
        expr = M.V_StorageLevel[r, p, s, d, t, v] == M.V_StorageInit[r,t,v] + stored_energy

    # First time slice of any season that is NOT the first season
    elif d == M.time_of_day.first():
        d_last = M.time_of_day.last()
        s_idx = M.time_seasons_per_period_dict[p].index(s)
        s_prev = M.time_seasons_per_period_dict[p][s_idx-1]
        expr = (
            M.V_StorageLevel[r, p, s, d, t, v]
            == M.V_StorageLevel[r, p, s_prev, d_last, t, v] + stored_energy
        )

    # Any time slice that is NOT covered above (i.e., not the time slice ending
    # the period, or the first time slice of any season)
    else:
        d_prev = M.time_of_day.prev(d)
        expr = (
            M.V_StorageLevel[r, p, s, d, t, v]
            == M.V_StorageLevel[r, p, s, d_prev, t, v] + stored_energy
        )

    return expr

def StorageEnergyUpperBound_Constraint(M, r, p, s, d, t, v):
    r"""

This constraint ensures that the amount of energy stored does not exceed
the upper bound set by the energy capacity of the storage device, as calculated
on the right-hand side.

Because the number and duration of time slices are user-defined, we need to adjust
the storage duration, which is specified in hours. First, the hourly duration is divided
by the number of hours in a year to obtain the duration as a fraction of the year.
Since the :math:`C2A` parameter assumes the conversion of capacity to annual activity,
we need to express the storage duration as fraction of a year. Then, :math:`SEG_{s,d}`
summed over the time-of-day slices (:math:`d`) multiplied by 365 days / yr yields the
number of days per season. This step is necessary because conventional time sliced models
use a single day to represent many days within a given season. Thus, it is necessary to
scale the storage duration to account for the number of days in each season.

.. math::
   :label: StorageEnergyUpperBound

      \textbf{SL}_{r, p, s, d, t, v} \le
      \textbf{CAP}_{r,t,v} \cdot C2A_{r,t} \cdot \frac {SD_{r,t}}{8760 hrs/yr}
      \cdot \sum_{d} SEG_{s,d} \cdot 365 days/yr

      \\
      \forall \{r, p, s, d, t, v\} \in \Theta_{\text{StorageEnergyUpperBound}}

"""

<<<<<<< HEAD
    # energy_capacity = (
    #     M.V_Capacity[r, t, v]
    #     * M.CapacityToActivity[r, t]
    #     * (M.StorageDuration[r, t] / 8760)
    #     * M.SegFracPerSeason[p,s] * 365
    #     * value(M.ProcessLifeFrac[r, p, t, v])
    # )
    energy_capacity = M.V_Capacity[r, t, v] * M.StorageDuration[r, t]
=======
    energy_capacity = (
        M.V_Capacity[r, p, t, v]
        * M.CapacityToActivity[r, t]
        * (M.StorageDuration[r, t] / 8760)
        * M.SegFracPerSeason[p,s] * 365
        * value(M.ProcessLifeFrac[r, p, t, v])
    )

>>>>>>> 419a4cf3
    expr = M.V_StorageLevel[r, p, s, d, t, v] <= energy_capacity
    return expr


def StorageChargeRate_Constraint(M, r, p, s, d, t, v):
    r"""

This constraint ensures that the charge rate of the storage unit is
limited by the power capacity (typically GW) of the storage unit.

.. math::
   :label: StorageChargeRate

      \sum_{I, O} \textbf{FIS}_{r, p, s, d, i, t, v, o} \cdot EFF_{r,i,t,v,o}
      \le
      \textbf{CAP}_{r,t,v} \cdot C2A_{r,t} \cdot SEG_{s,d}

      \\
      \forall \{r, p, s, d, t, v\} \in \Theta_{\text{StorageChargeRate}}

"""
    # Calculate energy charge in each time slice
    slice_charge = sum(
        M.V_FlowIn[r, p, s, d, S_i, t, v, S_o] * M.Efficiency[r, S_i, t, v, S_o]
        for S_i in M.processInputs[r, p, t, v]
        for S_o in M.ProcessOutputsByInput[r, p, t, v, S_i]
    )

    # Maximum energy charge in each time slice
    max_charge = (
        M.V_Capacity[r, p, t, v]
        * M.CapacityToActivity[r, t]
        * M.SegFrac[p, s, d]
        * value(M.ProcessLifeFrac[r, p, t, v])
    )

    # Energy charge cannot exceed the power capacity of the storage unit
    expr = slice_charge <= max_charge

    return expr


def StorageDischargeRate_Constraint(M, r, p, s, d, t, v):
    r"""

This constraint ensures that the discharge rate of the storage unit
is limited by the power capacity (typically GW) of the storage unit.

.. math::
   :label: StorageDischargeRate

      \sum_{I, O} \textbf{FO}_{r, p, s, d, i, t, v, o}
      \le
      \textbf{CAP}_{r,t,v} \cdot C2A_{r,t} \cdot SEG_{s,d}

      \\
      \forall \{r,p, s, d, t, v\} \in \Theta_{\text{StorageDischargeRate}}
"""
    # Calculate energy discharge in each time slice
    slice_discharge = sum(
        M.V_FlowOut[r, p, s, d, S_i, t, v, S_o]
        for S_o in M.processOutputs[r, p, t, v]
        for S_i in M.ProcessInputsByOutput[r, p, t, v, S_o]
    )

    # Maximum energy discharge in each time slice
    max_discharge = (
        M.V_Capacity[r, p, t, v]
        * M.CapacityToActivity[r, t]
        * M.SegFrac[p, s, d]
        * value(M.ProcessLifeFrac[r, p, t, v])
    )

    # Energy discharge cannot exceed the capacity of the storage unit
    expr = slice_discharge <= max_discharge

    return expr


def StorageThroughput_Constraint(M, r, p, s, d, t, v):
    r"""

It is not enough to only limit the charge and discharge rate separately. We also
need to ensure that the maximum throughput (charge + discharge) does not exceed
the capacity (typically GW) of the storage unit.

.. math::
   :label: StorageThroughput

      \sum_{I, O} \textbf{FO}_{r, p, s, d, i, t, v, o}
      +
      \sum_{I, O} \textbf{FIS}_{r, p, s, d, i, t, v, o} \cdot EFF_{r,i,t,v,o}
      \le
      \textbf{CAP}_{r,t,v} \cdot C2A_{r,t} \cdot SEG_{s,d}

      \\
      \forall \{r, p, s, d, t, v\} \in \Theta_{\text{StorageThroughput}}
"""
    discharge = sum(
        M.V_FlowOut[r, p, s, d, S_i, t, v, S_o]
        for S_o in M.processOutputs[r, p, t, v]
        for S_i in M.ProcessInputsByOutput[r, p, t, v, S_o]
    )

    charge = sum(
        M.V_FlowIn[r, p, s, d, S_i, t, v, S_o] * M.Efficiency[r, S_i, t, v, S_o]
        for S_i in M.processInputs[r, p, t, v]
        for S_o in M.ProcessOutputsByInput[r, p, t, v, S_i]
    )

    throughput = charge + discharge
    max_throughput = (
        M.V_Capacity[r, p, t, v]
        * M.CapacityToActivity[r, t]
        * M.SegFrac[p, s, d]
        * value(M.ProcessLifeFrac[r, p, t, v])
    )
    expr = throughput <= max_throughput
    return expr


def StorageInit_Constraint( M, r, t, v ):
    r"""

This constraint is used if the users wishes to force a specific initial storage charge level
for certain storage technologies and vintages. In this case, the value of the decision variable
:math:`\textbf{SI}_{r,t,v}` is set by this constraint rather than being optimized.
User-specified initial storage charge levels that are sufficiently different from the optimial
:math:`\textbf{SI}_{r,t,v}` could impact the cost-effectiveness of storage. For example, if the
optimial initial charge level happens to be 50% of the full energy capacity, forced initial
charge levels (specified by parameter :math:`SIF_{r,t,v}`) equal to 10% or 90% of the full energy
capacity could lead to more expensive solutions.


.. math::
   :label: StorageInit

      \textbf{SI}_{r,t, v} \le
      \ SIF_{r,t,v}
      \cdot
      \textbf{CAP}_{r,t,v} \cdot C2A_{r,t} \cdot \frac {SD_{r,t}}{8760 hrs/yr}
      \cdot \sum_{d} SEG_{s_{first},d} \cdot 365 days/yr

      \\
      \forall \{r, t, v\} \in \Theta_{\text{StorageInit}}
"""
    period_seasons = M.SeasonWeights.sparse_keys()
    year_one = M.time_optimize.first()
    #seasons_year_1 = set(s in M.time_season if (p, s) in period_seasons)
    seasons_year_1 = set(M.time_season[year_one, :])
    s = seasons_year_1.first()
    energy_capacity = (
        M.V_Capacity[r, p, t, v]
        * M.CapacityToActivity[r, t]
        * (M.StorageDuration[r, t] / 8760)
        * sum(M.SegFrac[p,s,S_d] for S_d in M.time_of_day) * 365
        * value(M.ProcessLifeFrac[r, v, t, v])
    )

    expr = M.V_StorageInit[r, t, v] ==  energy_capacity * M.StorageInitFrac[r, t, v]

    return expr


def RampUpDay_Constraint(M, r, p, s, d, t, v):
    # M.time_of_day is a sorted set, and M.time_of_day.first() returns the first
    # element in the set, similarly, M.time_of_day.last() returns the last element.
    # M.time_of_day.prev(d) function will return the previous element before s, and
    # M.time_of_day.next(d) function will return the next element after s.

    r"""

The ramp rate constraint is utilized to limit the rate of electricity generation
increase and decrease between two adjacent time slices in order to account for
physical limits associated with thermal power plants. Note that this constraint
only applies to technologies with ramp capability, which is defined in the set
:math:`T^{m}`. We assume for simplicity the rate limits for both
ramp up and down are equal and they do not vary with technology vintage. The
ramp rate limits (:math:`r_t`) for technology :math:`t` should be expressed in
percentage of its rated capacity.

Note that when :math:`d_{nd}` is the last time-of-day, :math:`d_{nd + 1} \not \in
\textbf{D}`, i.e., if one time slice is the last time-of-day in a season and the
other time slice is the first time-of-day in the next season, the ramp rate
limits between these two time slices can not be expressed by :code:`RampUpDay`.
Therefore, the ramp rate constraints between two adjacent seasons are
represented in :code:`RampUpSeason`.

In the :code:`RampUpDay` and :code:`RampUpSeason` constraints, we assume
:math:`\textbf{S} = \{s_i, i = 1, 2, \cdots, ns\}` and
:math:`\textbf{D} = \{d_i, i = 1, 2, \cdots, nd\}`.

.. math::
   :label: RampUpDay

      \frac{
          \sum_{I, O} \textbf{FO}_{r, p, s, d_{i + 1}, i, t, v, o}
          }{
          SEG_{s, d_{i + 1}} \cdot C2A_{r,t}
          }
      -
      \frac{
          \sum_{I, O} \textbf{FO}_{r, p, s, d_i, i, t, v, o}
          }{
          SEG_{s, d_i} \cdot C2A_{r,t}
          }
      \leq
      r_t \cdot \textbf{CAPAVL}_{r,p,t}
      \\
      \forall \{r, p, s, d, t, v\} \in \Theta_{\text{RampUpDay}}
"""
    if d != M.time_of_day.first():
        d_prev = M.time_of_day.prev(d)
        activity_sd_prev = sum( \
            M.V_FlowOut[r, p, s, d_prev, S_i, t, v, S_o] \
            for S_i in M.processInputs[r, p, t, v] \
            for S_o in M.ProcessOutputsByInput[r, p, t, v, S_i] \
        )

        activity_sd = sum( \
            M.V_FlowOut[r, p, s, d, S_i, t, v, S_o] \
            for S_i in M.processInputs[r, p, t, v] \
            for S_o in M.ProcessOutputsByInput[r, p, t, v, S_i] \
        )

        expr_left = (
            activity_sd / value(M.SegFrac[p, s, d])
            - activity_sd_prev / value(M.SegFrac[p, s, d_prev])
        ) / value(M.CapacityToActivity[r,t])
        expr_right = M.V_Capacity[r, p, t, v] * value(M.RampUp[r, t])
        expr = expr_left <= expr_right
    else:
        return Constraint.Skip

    return expr


def RampDownDay_Constraint(M, r, p, s, d, t, v):
    r"""

Similar to the :code`RampUpDay` constraint, we use the :code:`RampDownDay`
constraint to limit ramp down rates between any two adjacent time slices.

.. math::
   :label: RampDownDay

      \frac{
          \sum_{I, O} \textbf{FO}_{r, p, s, d_{i + 1}, i, t, v, o}
          }{
          SEG_{s, d_{i + 1}} \cdot C2A_{r,t}
          }
      -
      \frac{
          \sum_{I, O} \textbf{FO}_{r, p, s, d_i, i, t, v, o}
          }{
          SEG_{s, d_i} \cdot C2A_{r,t}
          }
      \geq
      -r_t \cdot \textbf{CAPAVL}_{r,p,t}
      \\
      \forall \{r, p, s, d, t, v\} \in \Theta_{\text{RampDownDay}}
"""
    if d != M.time_of_day.first():
        d_prev = M.time_of_day.prev(d)
        activity_sd_prev = sum( \
            M.V_FlowOut[r, p, s, d_prev, S_i, t, v, S_o] \
            for S_i in M.processInputs[r, p, t, v] \
            for S_o in M.ProcessOutputsByInput[r, p, t, v, S_i] \
        )

        activity_sd = sum( \
            M.V_FlowOut[r, p, s, d, S_i, t, v, S_o] \
            for S_i in M.processInputs[r, p, t, v] \
            for S_o in M.ProcessOutputsByInput[r, p, t, v, S_i] \
        )

        expr_left = (
            activity_sd / value(M.SegFrac[p, s, d])
            - activity_sd_prev / value(M.SegFrac[p, s, d_prev])
        ) / value(M.CapacityToActivity[r,t])
        expr_right = -(M.V_Capacity[r, p, t, v] * value(M.RampDown[r, t]))
        expr = expr_left >= expr_right
    else:
        return Constraint.Skip

    return expr


def RampUpSeason_Constraint(M, r, p, s, t, v):
    r"""

Note that :math:`d_1` and :math:`d_{nd}` represent the first and last time-of-day,
respectively.

.. math::
   :label:

      \frac{
          \sum_{I, O} \textbf{FO}_{r, p, s_{i + 1}, d_1, i, t, v, o}
          }{
          SEG_{s_{i + 1}, d_1} \cdot C2A_{r,t}
          }
      -
      \frac{
          \sum_{I, O} \textbf{FO}_{r, p, s_i, d_{nd}, i, t, v, o}
          }{
          SEG_{s_i, d_{nd}} \cdot C2A_{r,t}
          }
      \leq
      r_t \cdot \textbf{CAPAVL}_{r,p,t}
      \\
      \forall \{r, p, s, t, v\} \in \Theta_{\text{RampUpSeason}}
"""
    if s != M.time_season[p,:].first():
        s_prev = M.time_season[p,:].prev(s)
        d_first = M.time_of_day.first()
        d_last = M.time_of_day.last()

        activity_sd_first = sum( \
            M.V_FlowOut[r, p, s, d_first, S_i, t, v, S_o] \
            for S_i in M.processInputs[r, p, t, v] \
            for S_o in M.ProcessOutputsByInput[r, p, t, v, S_i] \
        )

        activity_s_prev_d_last = sum( \
            M.V_FlowOut[r, p, s_prev, d_last, S_i, t, v, S_o] \
            for S_i in M.processInputs[r, p, t, v] \
            for S_o in M.ProcessOutputsByInput[r, p, t, v, S_i] \
        )

        expr_left = (
            activity_sd_first / M.SegFrac[p, s, d_first]
            - activity_s_prev_d_last / M.SegFrac[p, s_prev, d_last]
        ) / value(M.CapacityToActivity[r,t])
        expr_right = M.V_Capacity[r, p, t, v] * value(M.RampUp[r, t])
        expr = expr_left <= expr_right
    else:
        return Constraint.Skip

    return expr


def RampDownSeason_Constraint(M, r, p, s, t, v):
    r"""

Similar to the :code:`RampUpSeason` constraint, we use the
:code:`RampDownSeason` constraint to limit ramp down rates
between any two adjacent seasons.

.. math::
   :label: RampDownSeason

      \frac{
          \sum_{I, O} \textbf{FO}_{r, p, s_{i + 1}, d_1, i, t, v, o}
          }{
          SEG_{s_{i + 1}, d_1} \cdot C2A_{r,t}
          }
      -
      \frac{
          \sum_{I, O} \textbf{FO}_{r, p, s_i, d_{nd}, i, t, v, o}
          }{
          SEG_{s_i, d_{nd}} \cdot C2A_{r,t}
          }
      \geq
      -r_t \cdot \textbf{CAPAVL}_{r,p,t}
      \\
      \forall \{r, p, s, t, v\} \in \Theta_{\text{RampDownSeason}}
"""
    if s != M.time_season[p,:].first():
        s_prev = M.time_season[p,:].prev(s)
        d_first = M.time_of_day.first()
        d_last = M.time_of_day.last()

        activity_sd_first = sum( \
            M.V_FlowOut[r, p, s, d_first, S_i, t, v, S_o] \
            for S_i in M.processInputs[r, p, t, v] \
            for S_o in M.ProcessOutputsByInput[r, p, t, v, S_i] \
        )

        activity_s_prev_d_last = sum( \
            M.V_FlowOut[r, p, s_prev, d_last, S_i, t, v, S_o] \
            for S_i in M.processInputs[r, p, t, v] \
            for S_o in M.ProcessOutputsByInput[r, p, t, v, S_i] \
        )

        expr_left = (
            activity_sd_first / value(M.SegFrac[p, s, d_first])
            - activity_s_prev_d_last / value(M.SegFrac[p, s_prev, d_last])
        ) / value(M.CapacityToActivity[r,t])
        expr_right = -(M.V_Capacity[r, p, t, v] * value(M.RampDown[r, t]))
        expr = expr_left >= expr_right
    else:
        return Constraint.Skip

    return expr


def RampUpPeriod_Constraint(M, r, p, t, v):

    # if p != M.time_future.first():
    # 	p_prev  = M.time_future.prev(p)
    # 	s_first = M.time_season.first()
    # 	s_last  = M.time_season.last()
    # 	d_first = M.time_of_day.first()
    # 	d_last  = M.time_of_day.last()
    # 	expr_left = (
    # 		M.V_Activity[ p, s_first, d_first, t, v ] -
    # 		M.V_Activity[ p_prev, s_last, d_last, t, v ]
    # 		)
    # 	expr_right = (
    # 		M.V_Capacity[t, v]*
    # 		value( M.RampUp[t] )*
    # 		value( M.CapacityToActivity[ t ] )*
    # 		value( M.SegFrac[s, d])
    # 		)
    # 	expr = (expr_left <= expr_right)
    # else:
    # 	return Constraint.Skip

    # return expr

    return Constraint.Skip  # We don't need inter-period ramp up/down constraint.


def RampDownPeriod_Constraint(M, r, p, t, v):

    # if p != M.time_future.first():
    # 	p_prev  = M.time_future.prev(p)
    # 	s_first = M.time_season.first()
    # 	s_last  = M.time_season.last()
    # 	d_first = M.time_of_day.first()
    # 	d_last  = M.time_of_day.last()
    # 	expr_left = (
    # 		M.V_Activity[ p, s_first, d_first, t, v ] -
    # 		M.V_Activity[ p_prev, s_last, d_last, t, v ]
    # 		)
    # 	expr_right = (
    # 		-1*
    # 		M.V_Capacity[t, v]*
    # 		value( M.RampDown[t] )*
    # 		value( M.CapacityToActivity[ t ] )*
    # 		value( M.SegFrac[s, d])
    # 		)
    # 	expr = (expr_left >= expr_right)
    # else:
    # 	return Constraint.Skip

    # return expr

    return Constraint.Skip  # We don't need inter-period ramp up/down constraint.


def ReserveMargin_Constraint(M, r, p, s, d):
    r"""

During each period :math:`p`, the sum of the available capacity of all reserve
technologies :math:`\sum_{t \in T^{res}} \textbf{CAPAVL}_{r,p,t}`, which are
defined in the set :math:`\textbf{T}^{res}`, should exceed the peak load by
:math:`PRM`, the region-specific planning reserve margin. Note that the reserve
margin is expressed in percentage of the peak load. Generally speaking, in
a database we may not know the peak demand before running the model, therefore,
we write this equation for all the time-slices defined in the database in each region.

.. math::
   :label: reserve_margin

       \sum_{t \in T^{res}} {
       CC_{t,r} \cdot
       \textbf{CAPAVL}_{p,t} \cdot
       SEG_{s^*,d^*} \cdot C2A_{r,t} }
       \geq
       \sum_{ t \in T^{r,e},V,I,O } {
           \textbf{FO}_{r, p, s, d, i, t, v, o}  \cdot (1 + PRM_r)
       }

       \\
       \forall \{r, p, s, d\} \in \Theta_{\text{ReserveMargin}}

"""
    if r == 'global':
      regions = M.regions
    elif '+' in r:
      regions = r.split('+')
    else:
      regions = [r]

    if (not M.tech_reserve):  # If reserve set empty skip the constraint
        return Constraint.Skip
    if  value(M.PlanningReserveMargin[r]) == 0:
        return Constraint.Skip

    cap_avail = sum(
        value(M.CapacityCredit[reg, p, t, v])
        * M.ProcessLifeFrac[reg, p, t, v]
        * M.V_Capacity[reg, p, t, v]
        * value(M.CapacityToActivity[reg, t])
        * value(M.SegFrac[p, s, d])
        for reg in regions
        for t in M.tech_reserve
        if (reg, p, t) in M.processVintages.keys()
        for v in M.processVintages[reg, p, t]
        # Make sure (r,p,t,v) combinations are defined
        if (reg,p,t,v) in M.activeCapacityAvailable_rptv


    )

    # In most Temoa input databases, demand is endogenous, so we use electricity
    # generation instead.
    total_generation = sum(
        M.V_FlowOut[reg, p, s, d, S_i, t, S_v, S_o]
        for reg in regions
        for (t,S_v) in M.processReservePeriods[reg, p]
        for S_i in M.processInputs[reg, p, t, S_v]
        for S_o in M.ProcessOutputsByInput[reg, p, t, S_v, S_i]
    )

    cap_target = total_generation * (1 + value(M.PlanningReserveMargin[r]))

    return cap_avail >= cap_target


def EmissionLimit_Constraint(M, r, p, e):
    r"""

A modeler can track emissions through use of the :code:`commodity_emissions`
set and :code:`EmissionActivity` parameter.  The :math:`EAC` parameter is
analogous to the efficiency table, tying emissions to a unit of activity.  The
EmissionLimit constraint allows the modeler to assign an upper bound per period
to each emission commodity. Note that this constraint sums emissions from
technologies with output varying at the time slice and those with constant annual
output in separate terms.

.. math::
   :label: EmissionLimit

       \sum_{S,D,I,T,V,O|{r,e,i,t,v,o} \in EAC} \left (
       EAC_{r, e, i, t, v, o} \cdot \textbf{FO}_{r, p, s, d, i, t, v, o}
       \right ) & \\
       +
       \sum_{I,T,V,O|{r,e,i,t \in T^{a},v,o} \in EAC} (
       EAC_{r, e, i, t, v, o} \cdot & \textbf{FOA}_{r, p, i, t \in T^{a}, v, o}
        )
       \le
       ELM_{r, p, e}

       \\
       & \forall \{r, p, e\} \in \Theta_{\text{EmissionLimit}}

"""
    emission_limit = M.EmissionLimit[r, p, e]

     # r can be an individual region (r='US'), or a combination of regions separated by a + (r='Mexico+US+Canada'), or 'global'.
     # Note that regions!=M.regions. We iterate over regions to find actual_emissions and actual_emissions_annual.


    # if r == 'global', the constraint is system-wide

    if r == 'global':
      regions = M.regions
    elif '+' in r:
      regions = r.split('+')
    else:
      regions = [r]


    actual_emissions = sum(
        M.V_FlowOut[reg, p, S_s, S_d, S_i, S_t, S_v, S_o]
        * M.EmissionActivity[reg, e, S_i, S_t, S_v, S_o]
        for reg in regions
        for tmp_r, tmp_e, S_i, S_t, S_v, S_o in M.EmissionActivity.sparse_iterkeys()
        if tmp_e == e and tmp_r == reg and S_t not in M.tech_annual
        # EmissionsActivity not indexed by p, so make sure (r,p,t,v) combos valid
        if (reg, p, S_t, S_v) in M.processInputs.keys()
        for (_p, S_s) in M.time_seasons_per_period if _p == p
        for S_d in M.time_of_day
    )

    actual_emissions_flex = sum(
        M.V_Flex[reg, p, S_s, S_d, S_i, S_t, S_v, S_o]
        * M.EmissionActivity[reg, e, S_i, S_t, S_v, S_o]
        for reg in regions
        for tmp_r, tmp_e, S_i, S_t, S_v, S_o in M.EmissionActivity.sparse_iterkeys()
        if tmp_e == e and tmp_r == reg and S_t not in M.tech_annual and S_t in M.tech_flex and S_o in M.flex_commodities
        # EmissionsActivity not indexed by p, so make sure (r,p,t,v) combos valid
        if (reg, p, S_t, S_v) in M.processInputs.keys()
        for (_p, S_s) in M.time_seasons_per_period if _p == p
        for S_d in M.time_of_day
    )

    actual_emissions_curtail = sum(
        M.V_Curtailment[reg, p, S_s, S_d, S_i, S_t, S_v, S_o]
        * M.EmissionActivity[reg, e, S_i, S_t, S_v, S_o]
        for reg in regions
        for tmp_r, tmp_e, S_i, S_t, S_v, S_o in M.EmissionActivity.sparse_iterkeys()
        if tmp_e == e and tmp_r == reg and S_t not in M.tech_annual and S_t in M.tech_curtailment
        # EmissionsActivity not indexed by p, so make sure (r,p,t,v) combos valid
        if (reg, p, S_t, S_v) in M.processInputs.keys()
        for (_p, S_s) in M.time_seasons_per_period if _p == p
        for S_d in M.time_of_day
    )

    actual_emissions_annual = sum(
        M.V_FlowOutAnnual[reg, p, S_i, S_t, S_v, S_o]
        * M.EmissionActivity[reg, e, S_i, S_t, S_v, S_o]
        for reg in regions
        for tmp_r, tmp_e, S_i, S_t, S_v, S_o in M.EmissionActivity.sparse_iterkeys()
        if tmp_e == e and tmp_r == reg and S_t in M.tech_annual
        # EmissionsActivity not indexed by p, so make sure (r,p,t,v) combos valid
        if (reg, p, S_t, S_v) in M.processInputs.keys()
    )

    actual_emissions_flex_annual = sum(
        M.V_FlexAnnual[reg, p, S_i, S_t, S_v, S_o]
        * M.EmissionActivity[reg, e, S_i, S_t, S_v, S_o]
        for reg in regions
        for tmp_r, tmp_e, S_i, S_t, S_v, S_o in M.EmissionActivity.sparse_iterkeys()
        if tmp_e == e and tmp_r == reg and S_t in M.tech_annual and S_t in M.tech_flex and S_o in M.flex_commodities
        # EmissionsActivity not indexed by p, so make sure (r,p,t,v) combos valid
        if (reg, p, S_t, S_v) in M.processInputs.keys()
    )

    if int is type(actual_emissions + actual_emissions_annual + actual_emissions_flex + actual_emissions_curtail + actual_emissions_flex_annual):
        msg = (
            "Warning: No technology produces emission '%s', though limit was "
            "specified as %s.\n"
        )
        SE.write(msg % (e, emission_limit))
        return Constraint.Skip

    expr = actual_emissions + actual_emissions_annual + actual_emissions_flex + actual_emissions_curtail + actual_emissions_flex_annual <= emission_limit
    return expr


def GrowthRateConstraint_rule(M, p, r, t):
    r"""

This constraint sets an upper bound growth rate on technology-specific capacity.

.. math::
   :label: GrowthRate

   CAPAVL_{r, p_{i},t} \le GRM \cdot CAPAVL_{r,p_{i-1},t} + GRS

   \\
   \forall \{r, p, t\} \in \Theta_{\text{GrowthRate}}

where :math:`GRM` is the maximum growth rate, and should be specified as
:math:`(1+r)` and :math:`GRS` is the growth rate seed, which has units of
capacity. Without the seed, any technology with zero capacity in the first time
period would be restricted to zero capacity for the remainder of the time
horizon.
"""
    GRS = value(M.GrowthRateSeed[r, t])
    GRM = value(M.GrowthRateMax[r, t])
    CapPT = M.V_CapacityAvailableByPeriodAndTech

    periods = sorted(set(p_ for r_, p_, t_ in CapPT if t_ == t))

    if p not in periods:
        return Constraint.Skip

    if p == periods[0]:
        expr = CapPT[r, p, t] <= GRS * GRM

    else:
        p_prev = periods.index(p)
        p_prev = periods[p_prev - 1]
        if (r, p_prev, t) in CapPT.keys():
            expr = CapPT[r, p, t] <= GRM * CapPT[r, p_prev, t]
        else:
            expr = CapPT[r, p, t] <= GRS * GRM

    return expr


def MaxActivity_Constraint(M, r, p, t):
    r"""

The MaxActivity sets an upper bound on the activity from a specific technology.
Note that the indices for these constraints are region, period and tech, not tech
and vintage. The first version of the constraint pertains to technologies with
variable output at the time slice level, and the second version pertains to
technologies with constant annual output belonging to the :code:`tech_annual`
set.

.. math::
   :label: MaxActivity

   \sum_{S,D,I,V,O} \textbf{FO}_{r, p, s, d, i, t, v, o}  \le MAA_{r, p, t}

   \forall \{r, p, t\} \in \Theta_{\text{MaxActivity}}

   \sum_{I,V,O} \textbf{FOA}_{r, p, i, t \in T^{a}, v, o}  \le MAA_{r, p, t}

   \forall \{r, p, t \in T^{a}\} \in \Theta_{\text{MaxActivity}}

"""
	# r can be an individual region (r='US'), or a combination of regions separated by a + (r='Mexico+US+Canada'), or 'global'.
    # if r == 'global', the constraint is system-wide
    if r == 'global':
      reg = M.regions
    elif '+' in r:
      reg = r.split('+')
    else:
      reg = [r]

    try:
      activity_rpt = sum(
          M.V_FlowOut[r, p, s, d, S_i, t, S_v, S_o]
          for r in reg
          for S_v in M.processVintages[r, p, t]
          for S_i in M.processInputs[r, p, t, S_v]
          for S_o in M.ProcessOutputsByInput[r, p, t, S_v, S_i]
          for (_p, s) in M.time_seasons_per_period if _p == p
          for d in M.time_of_day
      )
    except:
      activity_rpt = sum(
          M.V_FlowOutAnnual[r, p, S_i, t, S_v, S_o]
          for r in reg
          for S_v in M.processVintages[r, p, t]
          for S_i in M.processInputs[r, p, t, S_v]
          for S_o in M.ProcessOutputsByInput[r, p, t, S_v, S_i]
      )

    max_act = value(M.MaxActivity[r, p, t])
    expr = activity_rpt <= max_act
    return expr


def MinActivity_Constraint(M, r, p, t):
    r"""

The MinActivity sets a lower bound on the activity from a specific technology.
Note that the indices for these constraints are region, period and tech, not tech and
vintage. The first version of the constraint pertains to technologies with
variable output at the time slice level, and the second version pertains to
technologies with constant annual output belonging to the :code:`tech_annual`
set.

.. math::
   :label: MinActivity

   \sum_{S,D,I,V,O} \textbf{FO}_{r, p, s, d, i, t, v, o} \ge MIA_{r, p, t}

   \forall \{r, p, t\} \in \Theta_{\text{MinActivity}}

   \sum_{I,V,O} \textbf{FOA}_{r, p, i, t, v, o} \ge MIA_{r, p, t}

   \forall \{r, p, t \in T^{a}\} \in \Theta_{\text{MinActivity}}

"""
	# r can be an individual region (r='US'), or a combination of regions separated by a + (r='Mexico+US+Canada'), or 'global'.
    # if r == 'global', the constraint is system-wide
    if r == 'global':
      reg = M.regions
    elif '+' in r:
      reg = r.split('+')
    else:
      reg = [r]

    try:
      activity_rpt = sum(
          M.V_FlowOut[r, p, s, d, S_i, t, S_v, S_o]
          for r in reg
          for S_v in M.processVintages[r, p, t]
          for S_i in M.processInputs[r, p, t, S_v]
          for S_o in M.ProcessOutputsByInput[r, p, t, S_v, S_i]
          for (_p, s) in M.time_seasons_per_period if _p == p
          for d in M.time_of_day
      )
    except:
      activity_rpt = sum(
          M.V_FlowOutAnnual[r, p, S_i, t, S_v, S_o]
          for r in reg
          for S_v in M.processVintages[r, p, t]
          for S_i in M.processInputs[r, p, t, S_v]
          for S_o in M.ProcessOutputsByInput[r, p, t, S_v, S_i]
      )

    min_act = value(M.MinActivity[r, p, t])
    expr = activity_rpt >= min_act
    return expr


def MinActivityGroup_Constraint(M, p, g):
    r"""

The MinActivityGroup constraint sets a minimum activity limit for a user-defined
technology group. Each technology within each group is multiplied by a
weighting function (:math:`MGW_{r,t}`), which determines the technology activity
share that can count towards the constraint.

.. math::
   :label: MinActivityGroup

       \sum_{S,D,I,T,V,O} \textbf{FO}_{p, s, d, i, t, v, o} \cdot MGW_{t|t \not \in T^{a}}
       + \sum_{I,T,V,O} \textbf{FOA}_{p, i, t \in T^{a}, v, o} \cdot MGW_{t \in T^{a}}
       \ge MGT_{p, g}

       \forall \{p, g\} \in \Theta_{\text{MinActivityGroup}}

where :math:`g` represents the assigned technology group and :math:`MGT_r`
refers to the :code:`MinGenGroupTarget` parameter.
"""

    activity_p = sum(
        M.V_FlowOut[r, p, s, d, S_i, S_t, S_v, S_o] * M.MinGenGroupWeight[r, S_t, g]
        for r in M.RegionalIndices
        for S_t in M.tech_groups if (S_t not in M.tech_annual) and ((r, p, S_t) in M.processVintages.keys())
        for S_v in M.processVintages[r, p, S_t]
        for S_i in M.processInputs[r, p, S_t, S_v]
        for S_o in M.ProcessOutputsByInput[r, p, S_t, S_v, S_i]
        for (_p, s) in M.time_seasons_per_period if _p == p
        for d in M.time_of_day
    )

    activity_p_annual = sum(
        M.V_FlowOutAnnual[r, p, S_i, S_t, S_v, S_o] * M.MinGenGroupWeight[r, S_t, g]
        for r in M.RegionalIndices
        for S_t in M.tech_groups if (S_t in M.tech_annual) and ((r, p, S_t) in M.processVintages.keys())
        for S_v in M.processVintages[r, p, S_t]
        for S_i in M.processInputs[r, p, S_t, S_v]
        for S_o in M.ProcessOutputsByInput[r, p, S_t, S_v, S_i]
    )


    min_act = value(M.MinGenGroupTarget[p, g])
    expr = activity_p + activity_p_annual >= min_act
    return expr


def MaxCapacity_Constraint(M, r, p, t):
    r"""

The MaxCapacity constraint sets a limit on the maximum available capacity of a
given technology. Note that the indices for these constraints are region, period and
tech, not tech and vintage.

.. math::
   :label: MaxCapacity

   \textbf{CAPAVL}_{r, p, t} \le MAC_{r, p, t}

   \forall \{r, p, t\} \in \Theta_{\text{MaxCapacity}}
"""
    max_cap = value(M.MaxCapacity[r, p, t])
    expr = M.V_CapacityAvailableByPeriodAndTech[r, p, t] <= max_cap
    return expr

def MaxNewCapacity_Constraint(M, r, p, t):
    r"""
The MaxNewCapacity constraint sets a limit on the maximum newly installed capacity of a
given technology in a given year. Note that the indices for these constraints are region,
period and tech.
.. math::
   :label: MaxNewCapacity
   \textbf{CAP}_{r, t, p} \le MAX_{r, p, t}
"""
    max_cap = value(M.MaxNewCapacity[r, p, t])
    expr = M.V_Capacity[r, p, t, p] <= max_cap
    return expr


def MaxResource_Constraint(M, r, t):
    r"""

The MaxResource constraint sets a limit on the maximum available resource of a
given technology across all model time periods. Note that the indices for these
constraints are region and tech.

.. math::
   :label: MaxResource

   \sum_{P} \textbf{CAPAVL}_{r, p, t} \le MAR_{r, t}

   \forall \{r, t\} \in \Theta_{\text{MaxCapacity}}
"""
    max_resource = value(M.MaxResource[r, t])
    try:
      activity_rt = sum(
          M.V_FlowOut[r, p, s, d, S_i, t, S_v, S_o]
          for p in M.time_optimize
          if (r, p, t) in M.processVintages.keys()
          for S_v in M.processVintages[r, p, t]
          for S_i in M.processInputs[r, p, t, S_v]
          for S_o in M.ProcessOutputsByInput[r, p, t, S_v, S_i]
          for (_p, s) in M.time_seasons_per_period if _p == p
          for d in M.time_of_day
      )
    except:
      activity_rt = sum(
          M.V_FlowOutAnnual[r, p, S_i, t, S_v, S_o]
          for p in M.time_optimize
          if (r, p, t) in M.processVintages.keys()
          for S_v in M.processVintages[r, p, t]
          for S_i in M.processInputs[r, p, t, S_v]
          for S_o in M.ProcessOutputsByInput[r, p, t, S_v, S_i]
      )

    expr = activity_rt <= max_resource
    return expr


def MaxCapacitySet_Constraint(M, p):
    r"""
Similar to the :code:`MaxCapacity` constraint, but works on a group of technologies
specified in the :code:`tech_capacity_max` subset.

"""
    max_cap = value(M.MaxCapacitySum[p])
    aggcap = sum(
        M.V_CapacityAvailableByPeriodAndTech[p, t] for t in M.tech_capacity_max
    )
    expr = aggcap <= max_cap
    return expr


def MinCapacity_Constraint(M, r, p, t):
    r"""

The MinCapacity constraint sets a limit on the minimum available capacity of a
given technology. Note that the indices for these constraints are region, period and
tech, not tech and vintage.

.. math::
   :label: MinCapacityCapacityAvailableByPeriodAndTech

   \textbf{CAPAVL}_{r, p, t} \ge MIC_{r, p, t}

   \forall \{r, p, t\} \in \Theta_{\text{MinCapacity}}
"""
    min_cap = value(M.MinCapacity[r, p, t])
    expr = M.V_CapacityAvailableByPeriodAndTech[r, p, t] >= min_cap
    return expr


def MinNewCapacity_Constraint(M, r, p, t):
    r"""
The MinNewCapacity constraint sets a limit on the minimum newly installed capacity of a
given technology in a given year. Note that the indices for these constraints are region,
period, and tech.
.. math::
   :label: MaxMinCapacity
   \textbf{CAP}_{r, t, p} \ge MIN_{r, p, t}
"""
    min_cap = value(M.MinNewCapacity[r, p, t])
    expr = M.V_Capacity[r, p, t, p] >= min_cap
    return expr


def MinCapacitySet_Constraint(M, p):
    r"""
Similar to the :code:`MinCapacity` constraint, but works on a group of technologies
specified in the :code:`tech_capacity_min` subset.

"""
    min_cap = value(M.MinCapacitySum[p])
    aggcap = sum(
        M.V_CapacityAvailableByPeriodAndTech[p, t] for t in M.tech_capacity_min
    )
    expr = aggcap >= min_cap
    return expr

def MinAnnualCapacityFactor_Constraint(M, r, p, t):
    r"""
The MinAnnualCapacityFactor sets a lower bound on the annual capacity factor
from a specific technology. The first version of the constraint pertains to
technologies with variable output at the time slice level, and the second version
pertains to technologies with constant annual output belonging to the
:code:`tech_annual` set.
.. math::
   :label: MinAnnualCapacityFactor
   \sum_{S,D,I,V,O} \textbf{FO}_{r, p, s, d, i, t, v, o} \ge MINCF_{r, p, t} * \textbf{CAPAVL}_{r, p, t} * \text{C2A}_{r, t}
   \forall \{r, p, t\} \in \Theta_{\text{MinAnnualCapacityFactor}}
   \sum_{I,V,O} \textbf{FOA}_{r, p, i, t, v, o} \ge MINCF_{r, p, t} * \textbf{CAPAVL}_{r, p, t} * \text{C2A}_{r, t}
   \forall \{r, p, t \in T^{a}\} \in \Theta_{\text{MinAnnualCapacityFactor}}
"""
    # r can be an individual region (r='US'), or a combination of regions separated by comma (r='Mexico,US,Canada'), or 'global'.
    # if r == 'global', the constraint is system-wide
    if r == 'global':
      reg = M.regions
    else:
      reg = [r]

    try:
        activity_rpt = sum(
            M.V_FlowOut[r, p, s, d, S_i, t, S_v, S_o]
            for r in reg if ',' not in r
            for S_v in M.processVintages[r, p, t]
            for S_i in M.processInputs[r, p, t, S_v]
            for S_o in M.ProcessOutputsByInput[r, p, t, S_v, S_i]
            for s in M.time_seasons_per_period_dict[p]
            for d in M.time_of_day
        )
    except:
        activity_rpt = sum(
            M.V_FlowOutAnnual[r, p, S_i, t, S_v, S_o]
            for r in reg if ',' not in r
            for S_v in M.processVintages[r, p, t]
            for S_i in M.processInputs[r, p, t, S_v]
            for S_o in M.ProcessOutputsByInput[r, p, t, S_v, S_i]
        )

    max_possible_activity_rpt = M.V_CapacityAvailableByPeriodAndTech[r, p, t] * M.CapacityToActivity[r, t]
    min_annual_cf = value(M.MinAnnualCapacityFactor[r, p, t])
    expr = activity_rpt >= min_annual_cf * max_possible_activity_rpt
    return expr


def MaxAnnualCapacityFactor_Constraint(M, r, p, t):
        r"""
    The MaxAnnualCapacityFactor sets an upper bound on the annual capacity factor
    from a specific technology. The first version of the constraint pertains to
    technologies with variable output at the time slice level, and the second version
    pertains to technologies with constant annual output belonging to the
    :code:`tech_annual` set.
    .. math::
       :label: MaxAnnualCapacityFactor
       \sum_{S,D,I,V,O} \textbf{FO}_{r, p, s, d, i, t, v, o} \le MAXCF_{r, p, t} * \textbf{CAPAVL}_{r, p, t} * \text{C2A}_{r, t}
       \forall \{r, p, t\} \in \Theta_{\text{MaxAnnualCapacityFactor}}
       \sum_{I,V,O} \textbf{FOA}_{r, p, i, t, v, o} \ge MAXCF_{r, p, t} * \textbf{CAPAVL}_{r, p, t} * \text{C2A}_{r, t}
       \forall \{r, p, t \in T^{a}\} \in \Theta_{\text{MaxAnnualCapacityFactor}}
    """
        # r can be an individual region (r='US'), or a combination of regions separated by comma (r='Mexico,US,Canada'), or 'global'.
        # if r == 'global', the constraint is system-wide
        if r == 'global':
          reg = M.regions
        else:
          reg = [r]

        try:
            activity_rpt = sum(
                M.V_FlowOut[r, p, s, d, S_i, t, S_v, S_o]
                for r in reg if ',' not in r
                for S_v in M.processVintages[r, p, t]
                for S_i in M.processInputs[r, p, t, S_v]
                for S_o in M.ProcessOutputsByInput[r, p, t, S_v, S_i]
                for s in M.time_seasons_per_period_dict[p]
                for d in M.time_of_day
            )
        except:
            activity_rpt = sum(
                M.V_FlowOutAnnual[r, p, S_i, t, S_v, S_o]
                for r in reg if ',' not in r
                for S_v in M.processVintages[r, p, t]
                for S_i in M.processInputs[r, p, t, S_v]
                for S_o in M.ProcessOutputsByInput[r, p, t, S_v, S_i]
            )

        max_possible_activity_rpt = M.V_CapacityAvailableByPeriodAndTech[r, p, t] * M.CapacityToActivity[r, t]
        max_annual_cf = value(M.MaxAnnualCapacityFactor[r, p, t])
        expr = activity_rpt <= max_annual_cf * max_possible_activity_rpt
        return expr




def TechInputSplit_Constraint(M, r, p, s, d, i, t, v):
    r"""
Allows users to specify fixed or minimum shares of commodity inputs to a process
producing a single output. These shares can vary by model time period. See
TechOutputSplit_Constraint for an analogous explanation. Under this constraint,
only the technologies with variable output at the timeslice level (i.e.,
NOT in the :code:`tech_annual` set) are considered.
"""
    inp = sum(
        M.V_FlowOut[r, p, s, d, i, t, v, S_o] / value(M.Efficiency[r, i, t, v, S_o])
        for S_o in M.ProcessOutputsByInput[r, p, t, v, i]
    )

    total_inp = sum(
        M.V_FlowOut[r, p, s, d, S_i, t, v, S_o] / value(M.Efficiency[r, S_i, t, v, S_o])
        for S_i in M.processInputs[r, p, t, v]
        for S_o in M.ProcessOutputsByInput[r, p, t, v, i]
    )

    expr = inp >= M.TechInputSplit[r, p, i, t] * total_inp
    return expr

def TechInputSplitAnnual_Constraint(M, r, p, i, t, v):
    r"""
Allows users to specify fixed or minimum shares of commodity inputs to a process
producing a single output. These shares can vary by model time period. See
TechOutputSplitAnnual_Constraint for an analogous explanation. Under this
function, only the technologies with constant annual output (i.e., members
of the :math:`tech_annual` set) are considered.
"""
    inp = sum(
        M.V_FlowOutAnnual[r, p, i, t, v, S_o] / value(M.Efficiency[r, i, t, v, S_o])
        for S_o in M.ProcessOutputsByInput[r, p, t, v, i]
    )

    total_inp = sum(
        M.V_FlowOutAnnual[r, p, S_i, t, v, S_o] / value(M.Efficiency[r, S_i, t, v, S_o])
        for S_i in M.processInputs[r, p, t, v]
        for S_o in M.ProcessOutputsByInput[r, p, t, v, i]
    )

    expr = inp >= M.TechInputSplit[r, p, i, t] * total_inp
    return expr

def TechInputSplitAverage_Constraint(M, r, p, i, t, v):
    r"""
Allows users to specify fixed or minimum shares of commodity inputs to a process
producing a single output. Under this constraint, only the technologies with variable
output at the timeslice level (i.e., NOT in the :code:`tech_annual` set) are considered.
This constraint differs from TechInputSplit as it specifies shares on an annual basis,
so even though it applies to technologies with variable output at the timeslice level,
the constraint only fixes the input shares over the course of a year.
"""

    inp = sum(
        M.V_FlowOut[r, p, s, d, i, t, v, S_o] / value(M.Efficiency[r, i, t, v, S_o])
        for (_p, s) in M.time_seasons_per_period if _p == p
        for d in M.time_of_day
        for S_o in M.ProcessOutputsByInput[r, p, t, v, i]
    )

    total_inp = sum(
        M.V_FlowOut[r, p, s, d, S_i, t, v, S_o] / value(M.Efficiency[r, S_i, t, v, S_o])
        for (_p, s) in M.time_seasons_per_period if _p == p
        for d in M.time_of_day
        for S_i in M.processInputs[r, p, t, v]
        for S_o in M.ProcessOutputsByInput[r, p, t, v, i]
    )


    expr = inp >= M.TechInputSplitAverage[r, p, i, t] * total_inp
    return expr

def TechOutputSplit_Constraint(M, r, p, s, d, t, v, o):
    r"""

Some processes take a single input and make multiple outputs, and the user would like to
specify either a constant or time-varying ratio of outputs per unit input.  The most
canonical example is an oil refinery.  Crude oil is used to produce many different refined
products. In many cases, the modeler would like to specify a minimum share of each refined
product produced by the refinery.

For example, a hypothetical (and highly simplified) refinery might have a crude oil input
that produces 4 parts diesel, 3 parts gasoline, and 2 parts kerosene.  The relative
ratios to the output then are:

.. math::

   d = \tfrac{4}{9} \cdot \text{total output}, \qquad
   g = \tfrac{3}{9} \cdot \text{total output}, \qquad
   k = \tfrac{2}{9} \cdot \text{total output}

Note that it is possible to specify output shares that sum to less than unity. In such
cases, the model optimizes the remaining share. In addition, it is possible to change the
specified shares by model time period. Under this constraint, only the
technologies with variable output at the timeslice level (i.e., NOT in the
:code:`tech_annual` set) are considered.

The constraint is formulated as follows:

.. math::
   :label: TechOutputSplit

     \sum_{I, t \not \in T^{a}} \textbf{FO}_{r, p, s, d, i, t, v, o}
   \geq
     TOS_{r, p, t, o} \cdot \sum_{I, O, t \not \in T^{a}} \textbf{FO}_{r, p, s, d, i, t, v, o}

   \forall \{r, p, s, d, t, v, o\} \in \Theta_{\text{TechOutputSplit}}
"""
    out = sum(
        M.V_FlowOut[r, p, s, d, S_i, t, v, o]
        for S_i in M.ProcessInputsByOutput[r, p, t, v, o]
    )

    total_out = sum(
      M.V_FlowOut[r, p, s, d, S_i, t, v, S_o]
      for S_i in M.processInputs[r, p, t, v]
      for S_o in M.ProcessOutputsByInput[r, p, t, v, S_i]
    )

    expr = out >= M.TechOutputSplit[r, p, t, o] * total_out
    return expr

def TechOutputSplitAnnual_Constraint ( M, r, p, t, v, o):
    r"""
This constraint operates similarly to TechOutputSplit_Constraint.
However, under this function, only the technologies with constant annual
output (i.e., members of the :math:`tech_annual` set) are considered.

.. math::
   :label: TechOutputSplitAnnual

     \sum_{I, T^{a}} \textbf{FOA}_{r, p, i, t \in T^{a}, v, o}

   \geq

     TOS_{r, p, t, o} \cdot \sum_{I, O, T^{a}} \textbf{FOA}_{r, p, s, d, i, t \in T^{a}, v, o}

   \forall \{r, p, t \in T^{a}, v, o\} \in \Theta_{\text{TechOutputSplitAnnual}}
"""
    out = sum(
        M.V_FlowOutAnnual[r, p, S_i, t, v, o]
        for S_i in M.ProcessInputsByOutput[r, p, t, v, o]
    )

    total_out = sum(
        M.V_FlowOutAnnual[r, p, S_i, t, v, S_o]
        for S_i in M.processInputs[r, p, t, v]
        for S_o in M.ProcessOutputsByInput[r, p, t, v, S_i]
      )

    expr = out >= M.TechOutputSplit[r, p, t, o] * total_out
    return expr

# ---------------------------------------------------------------
# Define rule-based parameters
# ---------------------------------------------------------------
def ParamModelProcessLife_rule(M, r, p, t, v):
    life_length = value(M.LifetimeProcess[r, t, v])
    tpl = min(v + life_length - p, value(M.PeriodLength[p]))

    return tpl


def ParamPeriodLength(M, p):
    # This specifically does not use time_optimize because this function is
    # called /over/ time_optimize.
    periods = sorted(M.time_future)

    i = periods.index(p)

    # The +1 won't fail, because this rule is called over time_optimize, which
    # lacks the last period in time_future.
    length = periods[i + 1] - periods[i]

    return length


def ParamProcessLifeFraction_rule(M, r, p, t, v):
    """\

Calculate the fraction of period p that process :math:`<t, v>` operates.

For most processes and periods, this will likely be one, but for any process
that will cease operation (rust out, be decommissioned, etc.) between periods,
calculate the fraction of the period that the technology is able to
create useful output.
"""
    eol_year = v + value(M.LifetimeProcess[r, t, v])
    frac = eol_year - p
    period_length = value(M.PeriodLength[p])
    if frac >= period_length:
        # try to avoid floating point round-off errors for the common case.
        return 1

        # number of years into final period loan is complete

    frac /= float(period_length)
    return frac


def ParamLoanAnnualize_rule(M, r, t, v):
    dr = value(M.DiscountRate[r, t, v])
    lln = value(M.LifetimeLoanProcess[r, t, v])
    if not dr:
        return 1.0 / lln
    annualized_rate = dr / (1.0 - (1.0 + dr) ** (-lln))

    return annualized_rate

def SegFracPerSeason_rule(M, p, s):
    return sum(M.SegFrac[p, s, S_d] for S_d in M.time_of_day)


def LinkedEmissionsTech_Constraint(M, r, p, s, d, t, v, e):
    r"""
This constraint is necessary for carbon capture technologies that produce
CO2 as an emissions commodity, but the CO2 also serves as a physical
input commodity to a downstream process, such as synthetic fuel production.
To accomplish this, a dummy technology is linked to the CO2-producing
technology, converting the emissions activity into a physical commodity
amount as follows:

.. math::
   :label: LinkedEmissionsTech

     - \sum_{I, O} \textbf{FO}_{r, p, s, d, i, t, v, o} \cdot EAC_{r, e, i, t, v, o}
     = \sum_{I, O} \textbf{FO}_{r, p, s, d, i, t, v, o}

    \forall \{r, p, s, d, t, v, e\} \in \Theta_{\text{LinkedTechs}}

The relationship between the primary and linked technologies is given
in the :code:`LinkedTechs` table. Note that the primary and linked
technologies cannot be part of the :code:`tech_annual` set. It is implicit that
the primary region corresponds to the linked technology as well. The lifetimes
of the primary and linked technologies should be specified and identical.
"""
    linked_t = M.LinkedTechs[r, t, e]
    if (r,t,v) in M.LifetimeProcess.keys() and M.LifetimeProcess[r, linked_t,v] != M.LifetimeProcess[r, t,v]:
        msg = ('the LifetimeProcess values of the primary and linked technologies '
          'in the LinkedTechs table have to be specified and identical')
        raise Exception( msg )
    if (r,t) in M.LifetimeTech.keys() and M.LifetimeTech[r, linked_t] != M.LifetimeTech[r, t]:
        msg = ('the LifetimeTech values of the primary and linked technologies '
          'in the LinkedTechs table have to be specified and identical')
        raise Exception( msg )

    primary_flow = sum(
    M.V_FlowOut[r, p, s, d, S_i, t, v, S_o]*M.EmissionActivity[r, e, S_i, t, v, S_o]
    for S_i in M.processInputs[r, p, t, v]
    for S_o in M.ProcessOutputsByInput[r, p, t, v, S_i]
    )

    linked_flow = sum(
    M.V_FlowOut[r, p, s, d, S_i, linked_t, v, S_o]
    for S_i in M.processInputs[r, p, linked_t, v]
    for S_o in M.ProcessOutputsByInput[r, p, linked_t, v, S_i]
    )

    expr = -primary_flow == linked_flow
    return expr<|MERGE_RESOLUTION|>--- conflicted
+++ resolved
@@ -1019,7 +1019,6 @@
 
 """
 
-<<<<<<< HEAD
     # energy_capacity = (
     #     M.V_Capacity[r, t, v]
     #     * M.CapacityToActivity[r, t]
@@ -1028,16 +1027,7 @@
     #     * value(M.ProcessLifeFrac[r, p, t, v])
     # )
     energy_capacity = M.V_Capacity[r, t, v] * M.StorageDuration[r, t]
-=======
-    energy_capacity = (
-        M.V_Capacity[r, p, t, v]
-        * M.CapacityToActivity[r, t]
-        * (M.StorageDuration[r, t] / 8760)
-        * M.SegFracPerSeason[p,s] * 365
-        * value(M.ProcessLifeFrac[r, p, t, v])
-    )
-
->>>>>>> 419a4cf3
+
     expr = M.V_StorageLevel[r, p, s, d, t, v] <= energy_capacity
     return expr
 
