"""
Tools for Energy Model Optimization and Analysis (Temoa):
An open source framework for energy systems optimization modeling

Copyright (C) 2015,  NC State University

This program is free software; you can redistribute it and/or modify
it under the terms of the GNU General Public License as published by
the Free Software Foundation; either version 2 of the License, or
(at your option) any later version.

This program is distributed in the hope that it will be useful,
but WITHOUT ANY WARRANTY; without even the implied warranty of
MERCHANTABILITY or FITNESS FOR A PARTICULAR PURPOSE.  See the
GNU General Public License for more details.

A complete copy of the GNU General Public License v2 (GPLv2) is available
in LICENSE.txt.  Users uncompressing this from an archive may not have
received this license file.  If not, see <http://www.gnu.org/licenses/>.
"""

from logging import getLogger
from sys import stderr as SE
from typing import TYPE_CHECKING, Iterable

from pyomo.core import Var, Expression
from pyomo.environ import Constraint, value

from temoa.temoa_model.temoa_initialize import (
    DemandConstraintErrorCheck,
    CommodityBalanceConstraintErrorCheck,
    CommodityBalanceConstraintErrorCheckAnnual,
)

if TYPE_CHECKING:
    from temoa.temoa_model.temoa_model import TemoaModel

logger = getLogger(__name__)
# ---------------------------------------------------------------
# Define the derived variables used in the objective function
# and constraints below.
# ---------------------------------------------------------------


def AdjustedCapacity_Constraint(M: 'TemoaModel', r, p, t, v):
    r"""
    This constraint updates the capacity of a process by taking into account retirements.
    For a given :code:`(r,p,t,v)` index, this constraint sets the capacity equal to
    the amount installed in period :code:`v` and subtracts from it any and all retirements
    that occurred up until the period in question, :code:`p`."""
    if t not in M.tech_retirement:
        if v in M.time_exist:
            return M.V_Capacity[r, p, t, v] == M.ExistingCapacity[r, t, v]
        else:
            return M.V_Capacity[r, p, t, v] == M.V_NewCapacity[r, t, v]

    else:
        retired_cap = sum(
            M.V_RetiredCapacity[r, S_p, t, v] for S_p in M.time_optimize if p >= S_p > v
        )
        if v in M.time_exist:
            return M.V_Capacity[r, p, t, v] == M.ExistingCapacity[r, t, v] - retired_cap
        else:
            return M.V_Capacity[r, p, t, v] == M.V_NewCapacity[r, t, v] - retired_cap


def Capacity_Constraint(M: 'TemoaModel', r, p, s, d, t, v):
    r"""
    This constraint ensures that the capacity of a given process is sufficient
    to support its activity across all time periods and time slices. The calculation
    on the left hand side of the equality is the maximum amount of energy a process
    can produce in the timeslice :code:`(s,d)`. Note that the curtailment variable
    shown below only applies to technologies that are members of the curtailment set.
    Curtailment is necessary to track explicitly in scenarios that include a high
    renewable target. Without it, the model can generate more activity than is used
    to meet demand, and have all activity (including the portion curtailed) count
    towards the target. Tracking activity and curtailment separately prevents this
    possibility.

    .. math::
       :label: Capacity

           \left (
                   \text{CFP}_{r, t, v}
             \cdot \text{C2A}_{r, t}
             \cdot \text{SEG}_{s, d}
             \cdot \text{PLF}_{r, p, t, v}
           \right )
           \cdot \textbf{CAP}_{r, t, v}
           =
           \sum_{I, O} \textbf{FO}_{r, p, s, d, i, t, v, o}
           +
           \sum_{I, O} \textbf{CUR}_{r, p, s, d, i, t, v, o}

       \\
       \forall \{r, p, s, d, t, v\} \in \Theta_{\text{FO}}
    """
    if t in M.tech_storage:
        return Constraint.Skip
    # The expressions below are defined in-line to minimize the amount of
    # expression cloning taking place with Pyomo.

    useful_activity = sum(
        M.V_FlowOut[r, p, s, d, S_i, t, v, S_o]
        for S_i in M.processInputs[r, p, t, v]
        for S_o in M.ProcessOutputsByInput[r, p, t, v, S_i]
    )
    if (r, s, d, t, v) in M.CapacityFactorProcess:
        # use the data provided
        capacity = value(M.CapacityFactorProcess[r, s, d, t, v])
    else:  # use the capacity factor for the tech
        capacity = value(M.CapacityFactorTech[r, s, d, t])

    if t in M.tech_curtailment:
        # If technologies are present in the curtailment set, then enough
        # capacity must be available to cover both activity and curtailment.
        return capacity * value(M.CapacityToActivity[r, t]) * value(M.SegFrac[s, d]) * value(
            M.ProcessLifeFrac[r, p, t, v]
        ) * M.V_Capacity[r, p, t, v] == useful_activity + sum(
            M.V_Curtailment[r, p, s, d, S_i, t, v, S_o]
            for S_i in M.processInputs[r, p, t, v]
            for S_o in M.ProcessOutputsByInput[r, p, t, v, S_i]
        )
    else:
        return (
            capacity
            * value(M.CapacityToActivity[r, t])
            * value(M.SegFrac[s, d])
            * value(M.ProcessLifeFrac[r, p, t, v])
            * M.V_Capacity[r, p, t, v]
            >= useful_activity
        )


def CapacityAnnual_Constraint(M: 'TemoaModel', r, p, t, v):
    r"""
Similar to Capacity_Constraint, but for technologies belonging to the
:code:`tech_annual`  set. Technologies in the tech_annual set have constant output
across different timeslices within a year, so we do not need to ensure
that installed capacity is sufficient across all timeslices, thus saving
some computational effort. Instead, annual output is sufficient to calculate
capacity.

.. math::
   :label: CapacityAnnual

       \left (
               \text{CFP}_{r, t, v}
         \cdot \text{C2A}_{r, t}
         \cdot \text{PLF}_{r, p, t, v}
       \right )
       \cdot \textbf{CAP}_{r, t, v}
   =
       \sum_{I, O} \textbf{FOA}_{r, p, i, t \in T^{a}, v, o}

   \\
   \forall \{r, p, t \in T^{a}, v\} \in \Theta_{\text{Activity}}


"""
    CF = 1  # placeholder CF

    activity_rptv = sum(
        M.V_FlowOutAnnual[r, p, S_i, t, v, S_o]
        for S_i in M.processInputs[r, p, t, v]
        for S_o in M.ProcessOutputsByInput[r, p, t, v, S_i]
    )

    return (
        CF
        * value(M.CapacityToActivity[r, t])
        * value(M.ProcessLifeFrac[r, p, t, v])
        * M.V_Capacity[r, p, t, v]
        >= activity_rptv
    )


def ActivityByTech_Constraint(M: 'TemoaModel', t):
    r"""
    This constraint is utilized by the MGA objective function and defines
    the total activity of a technology over the planning horizon. The first version
    below applies to technologies with variable output at the timeslice level,
    and the second version applies to technologies with constant annual output
    in the :code:`tech_annual` set.

    .. math::
       :label: ActivityByTech

           \textbf{ACT}_{t} = \sum_{R, P, S, D, I, V, O} \textbf{FO}_{r, p, s, d,i, t, v, o}
           \;
           \forall t \not\in T^{a}

           \textbf{ACT}_{t} = \sum_{R, P, I, V, O} \textbf{FOA}_{r, p, i, t, v, o}
           \;
           \forall t \in T^{a}
    """
    if t not in M.tech_annual:
        indices = []
        for s_index in M.FlowVar_rpsditvo:
            if t in s_index:
                indices.append(s_index)
        activity = sum(M.V_FlowOut[s_index] for s_index in indices)
    else:
        indices = []
        for s_index in M.FlowVarAnnual_rpitvo:
            if t in s_index:
                indices.append(s_index)
        activity = sum(M.V_FlowOutAnnual[s_index] for s_index in indices)

    if int is type(activity):
        return Constraint.Skip

    expr = M.V_ActivityByTech[t] == activity
    return expr


def CapacityAvailableByPeriodAndTech_Constraint(M: 'TemoaModel', r, p, t):
    r"""

The :math:`\textbf{CAPAVL}` variable is nominally for reporting solution values,
but is also used in the Max and Min constraint calculations.  For any process
with an end-of-life (EOL) on a period boundary, all of its capacity is available
for use in all periods in which it is active (the process' PLF is 1). However,
for any process with an EOL that falls between periods, Temoa makes the
simplifying assumption that the available capacity from the expiring technology
is available through the whole period in proportion to its remaining lifetime.
For example, if a process expires 3 years into an 8-year model time period,
then only :math:`\frac{3}{8}` of the installed capacity is available for use
throughout the period.

.. math::
   :label: CapacityAvailable

   \textbf{CAPAVL}_{r, p, t} = \sum_{v, p_i \leq p} {PLF}_{r, p, t, v} \cdot \left
   ( \textbf{CAP}_{r, t, v} - \textbf{CAPRET}_{r, p_i, t, v} \right )

   \\
   \forall p \in \text{P}^o, r \in R, t \in T
"""
    cap_avail = sum(
        value(M.ProcessLifeFrac[r, p, t, S_v]) * M.V_Capacity[r, p, t, S_v]
        for S_v in M.processVintages[r, p, t]
    )

    expr = M.V_CapacityAvailableByPeriodAndTech[r, p, t] == cap_avail
    return expr


def RetiredCapacity_Constraint(M: 'TemoaModel', r, p, t, v):
    r"""

Temoa allows for the economic retirement of technologies presented in the
:code:`tech_retirement` set. This constraint sets the upper limit of retired
capacity to the total installed capacity.
In the equation below, we set the upper bound of the retired capacity to the
previous period's total installed capacity (CAPAVL)

.. math::
   :label: RetiredCapacity

   \textbf{CAPRET}_{r, p, t, v} \leq \sum_{V} {PLF}_{r, p, t, v} \cdot \textbf{CAP}_{r, t, v}
   \\
   \forall \{r, p, t, v\} \in \Theta_{\text{RetiredCapacity}}
"""
    if p == M.time_optimize.first():
        cap_avail = M.ExistingCapacity[r, t, v]
    else:
        cap_avail = M.V_Capacity[r, M.time_optimize.prev(p), t, v]
    expr = M.V_RetiredCapacity[r, p, t, v] <= cap_avail
    return expr


# ---------------------------------------------------------------
# Define the Objective Function
# ---------------------------------------------------------------
def TotalCost_rule(M):
    r"""

    Using the :code:`FlowOut` and :code:`Capacity` variables, the Temoa objective
    function calculates the cost of energy supply, under the assumption that capital
    costs are paid through loans. This implementation sums up all the costs incurred,
    and is defined as :math:`C_{tot} = C_{loans} + C_{fixed} + C_{variable}`. Each
    term on the right-hand side represents the cost incurred over the model
    time horizon and discounted to the initial year in the horizon (:math:`{P}_0`).
    The calculation of each term is given below.

    .. math::
       :label: obj_loan

       C_{loans} = \sum_{r, t, v \in \Theta_{IC}} \left (
         \left [
                 CI_{r, t, v} \cdot LA_{r, t, v}
                 \cdot \frac{(1 + GDR)^{P_0 - v +1} \cdot (1 - (1 + GDR)^{-LLP_{r, t, v}})}{GDR} \right. \right.
                 \\ \left. \left. \cdot \frac{ 1-(1+GDR)^{-LPA_{r,t,v}} }{ 1-(1+GDR)^{-LTP_{r,t,v}} }
         \right ]
         \cdot \textbf{CAP}_{r, t, v}
         \right )

    Note that capital costs (:math:`{IC}_{r,t,v}`) are handled in several steps. First, each capital cost
    is amortized using the loan rate (i.e., technology-specific discount rate) and loan
    period. Second, the annual stream of payments is converted into a lump sum using
    the global discount rate and loan period. Third, the new lump sum is amortized
    at the global discount rate and technology lifetime. Fourth, loan payments beyond
    the model time horizon are removed and the lump sum recalculated. The terms used
    in Steps 3-4 are :math:`\frac{ GDR }{ 1-(1+GDR)^{-LTP_{r,t,v} } }\cdot
    \frac{ 1-(1+GDR)^{-LPA_{t,v}} }{ GDR }`. The product simplifies to
    :math:`\frac{ 1-(1+GDR)^{-LPA_{r,t,v}} }{ 1-(1+GDR)^{-LTP_{r,t,v}} }`, where
    :math:`LPA_{r,t,v}` represents the active lifetime of process t in region r :math:`(r,t,v)`
    before the end of the model horizon, and :math:`LTP_{r,t,v}` represents the full
    lifetime of a regional process :math:`(r,t,v)`. Fifth, the lump sum is discounted back to the
    beginning of the horizon (:math:`P_0`) using the global discount rate. While an
    explicit salvage term is not included, this approach properly captures the capital
    costs incurred within the model time horizon, accounting for technology-specific
    loan rates and periods.

    .. math::
       :label: obj_fixed

       C_{fixed} = \sum_{r, p, t, v \in \Theta_{CF}} \left (
         \left [
                 CF_{r, p, t, v}
           \cdot \frac{(1 + GDR)^{P_0 - p +1} \cdot (1 - (1 + GDR)^{-{MPL}_{r, t, v}})}{GDR}
         \right ]
         \cdot \textbf{CAP}_{r, t, v}
         \right )

    .. math::
       :label: obj_variable

        &C_{variable} = \\ &\quad \sum_{r, p, t, v \in \Theta_{CV}} \left (
               CV_{r, p, t, v}
         \cdot
         \frac{
           (1 + GDR)^{P_0 - p + 1} \cdot (1 - (1 + GDR)^{-{MPL}_{r,p,t,v}})
         }{
           GDR
         }\cdot \sum_{S,D,I, O} \textbf{FO}_{r, p, s, d,i, t, v, o}
         \right ) \\ &\quad + \sum_{r, p, t \not \in T^{a}, v \in \Theta_{VC}} \left (
               CV_{r, p, t, v}
         \cdot
         \frac{
           (1 + GDR)^{P_0 - p + 1} \cdot (1 - (1 + GDR)^{-{MPL}_{r,p,t,v}})
         }{
           GDR
         }
         \cdot \sum_{I, O} \textbf{FOA}_{r, p,i, t \in T^{a}, v, o}
         \right )

    .. math::
        :label: obj_emissions

        &C_{emissions} = \\ &\quad \sum_{r, p, t, v \in \Theta_{CV}} \left (
               CE_{r, p, c} \cdot EAC_{r,e,i,t,v,o}
         \cdot
         \frac{
           (1 + GDR)^{P_0 - p + 1} \cdot (1 - (1 + GDR)^{-{MPL}_{r,p,t,v}})
         }{
           GDR
         }\cdot \sum_{S,D,I, O} \textbf{FO}_{r, p, s, d,i, t, v, o}
         \right ) \\ &\quad + \sum_{r, p, t \not \in T^{a}, v \in \Theta_{CE}} \left (
               CE_{r, p, c} \cdot EAC_{r,e,i,t,v,o}
         \cdot
         \frac{
           (1 + GDR)^{P_0 - p + 1} \cdot (1 - (1 + GDR)^{-{MPL}_{r,p,t,v}})
         }{
           GDR
         }
         \cdot \sum_{I, O} \textbf{FOA}_{r, p,i, t \in T^{a}, v, o}
         \right )

    """

    return sum(PeriodCost_rule(M, p) for p in M.time_optimize)


def loan_cost(
    capacity: float | Var,
    invest_cost: float,
    loan_annualize: float,
    lifetime_loan_process: float | int,
    P_0: int,
    P_e: int,
    GDR: float,
    vintage: int,
) -> float | Expression:
    """
    function to calculate the loan cost.  It can be used with fixed values to produce a hard number or
    pyomo variables/params to make a pyomo Expression
    :param capacity: The capacity to use to calculate cost
    :param invest_cost: the cost/capacity
    :param loan_annualize: parameter
    :param lifetime_loan_process: lifetime of the loan
    :param P_0: the year to discount the costs back to
    :param P_e: the 'end year' or cutoff year for loan payments
    :param GDR: Global Discount Rate
    :param vintage: the base year of the loan
    :return: fixed number or pyomo expression based on input types
    """
    if GDR == 0:  # return the non-discounted result
        regular_payment = capacity * invest_cost * loan_annualize
        payments_made = min(lifetime_loan_process, P_e - vintage)
        return regular_payment * payments_made
    x = 1 + GDR  # a convenience
    res = (
        capacity
        * (
            invest_cost
            * loan_annualize
            * (
                lifetime_loan_process
                if not GDR
                else (x ** (P_0 - vintage + 1) * (1 - x ** (-lifetime_loan_process)) / GDR)
            )
        )
        * (
            (1 - x ** (-min(lifetime_loan_process, P_e - vintage)))
            / (1 - x ** (-lifetime_loan_process))
        )
    )
    return res


def fixed_or_variable_cost(
    cap_or_flow: float | Var,
    cost_factor: float,
    process_lifetime: float,
    GDR: float | None,
    P_0: float,
    p: int,
) -> float | Expression:
    """
    Extraction of the fixed and var cost formulation.  (It is same for both with either capacity or
    flow as the driving variable.)
    :param cap_or_flow: Capacity if fixed cost / flow out if variable
    :param cost_factor: the cost (either fixed or variable) of the cap/flow variable
    :param process_lifetime: see the computation of this variable separately
    :param GDR: discount rate or None
    :param P_0: the period to discount this back to
    :param p: the period under evaluation
    :return:
    """
    x = 1 + GDR
    res = cap_or_flow * (
        cost_factor
        * (
            process_lifetime
            if not GDR
            else (x ** (P_0 - p + 1) * (1 - x ** (-process_lifetime)) / GDR)
        )
    )
    return res


def PeriodCost_rule(M: 'TemoaModel', p):
    P_0 = min(M.time_optimize)
    P_e = M.time_future.last()  # End point of modeled horizon
    GDR = value(M.GlobalDiscountRate)
    MPL = M.ModelProcessLife

    if value(M.MyopicBaseyear) != 0:
        P_0 = value(M.MyopicBaseyear)

    loan_costs = sum(
        loan_cost(
            M.V_NewCapacity[r, S_t, S_v],
            M.CostInvest[r, S_t, S_v],
            M.LoanAnnualize[r, S_t, S_v],
            value(M.LoanLifetimeProcess[r, S_t, S_v]),
            P_0,
            P_e,
            GDR,
            vintage=S_v,
        )
        for r, S_t, S_v in M.CostInvest.sparse_iterkeys()
        if S_v == p
    )

    fixed_costs = sum(
        fixed_or_variable_cost(
            M.V_Capacity[r, p, S_t, S_v],
            M.CostFixed[r, p, S_t, S_v],
            MPL[r, p, S_t, S_v],
            GDR,
            P_0,
            p=p,
        )
        for r, S_p, S_t, S_v in M.CostFixed.sparse_iterkeys()
        if S_p == p
    )

    variable_costs = sum(
        fixed_or_variable_cost(
            M.V_FlowOut[r, p, s, d, S_i, S_t, S_v, S_o],
            M.CostVariable[r, p, S_t, S_v],
            MPL[r, p, S_t, S_v],
            GDR,
            P_0,
            p,
        )
        for r, S_p, S_t, S_v in M.CostVariable.sparse_iterkeys()
        if S_p == p and S_t not in M.tech_annual
        for S_i in M.processInputs[r, S_p, S_t, S_v]
        for S_o in M.ProcessOutputsByInput[r, S_p, S_t, S_v, S_i]
        for s in M.time_season
        for d in M.time_of_day
    )

    variable_costs_annual = sum(
        fixed_or_variable_cost(
            M.V_FlowOutAnnual[r, p, S_i, S_t, S_v, S_o],
            M.CostVariable[r, p, S_t, S_v],
            MPL[r, p, S_t, S_v],
            GDR,
            P_0,
            p,
        )
        for r, S_p, S_t, S_v in M.CostVariable.sparse_iterkeys()
        if S_p == p and S_t in M.tech_annual
        for S_i in M.processInputs[r, S_p, S_t, S_v]
        for S_o in M.ProcessOutputsByInput[r, S_p, S_t, S_v, S_i]
    )

    # The emissions costs occur over the five possible emission sources.
    # to do any/all of them we need 2 baseline sets:  The regular and annual sets
    # of indices that are valid which is basically the filter of:
    #     EmissionActivty by CostEmission
    # and to ensure that the techology is active we need to filter that
    # result with processInput.keys()

    # ================= Emissions and Flex and Curtailment =================
    # Flex flows are deducted from V_FlowOut, so it is NOT NEEDED to tax them again.  (See commodity balance constr)
    # Curtailment does not draw any inputs, so it seems logical that curtailed flows not be taxed either
    # Earlier versions of this code had accounting for flex & curtailment that have been removed.

    base = [
        (r, p, e, i, t, v, o)
        for (r, e, i, t, v, o) in M.EmissionActivity
        if (r, p, e) in M.CostEmission  # tightest filter first
        and (r, p, t, v) in M.processInputs
    ]

    # then expand the base for the normal (season/tod) set and annual separately:
    normal = [
        (r, p, e, s, d, i, t, v, o)
        for (r, p, e, i, t, v, o) in base
        for s in M.time_season
        for d in M.time_of_day
        if t not in M.tech_annual
    ]

    annual = [(r, p, e, i, t, v, o) for (r, p, e, i, t, v, o) in base if t in M.tech_annual]

    # 1. variable emissions
    var_emissions = sum(
        fixed_or_variable_cost(
            cap_or_flow=M.V_FlowOut[r, p, s, d, i, t, v, o] * M.EmissionActivity[r, e, i, t, v, o],
            cost_factor=M.CostEmission[r, p, e],
            process_lifetime=MPL[r, p, t, v],
            GDR=GDR,
            P_0=P_0,
            p=p,
        )
        for (r, p, e, s, d, i, t, v, o) in normal
    )

    # 2. flex emissions -- removed (double counting)

    # 3. curtailment emissions -- removed (curtailment consumes no input, so no emittances)

    # 4. annual emissions
    var_annual_emissions = sum(
        fixed_or_variable_cost(
            cap_or_flow=M.V_FlowOutAnnual[r, p, i, t, v, o] * M.EmissionActivity[r, e, i, t, v, o],
            cost_factor=M.CostEmission[r, p, e],
            process_lifetime=MPL[r, p, t, v],
            GDR=GDR,
            P_0=P_0,
            p=p,
        )
        for (r, p, e, i, t, v, o) in annual
        if t not in M.tech_flex
    )
    # 5. flex annual emissions -- removed (double counting)

    period_emission_cost = var_emissions + var_annual_emissions

    period_costs = (
        loan_costs + fixed_costs + variable_costs + variable_costs_annual + period_emission_cost
    )
    return period_costs


# ---------------------------------------------------------------
# Define the Model Constraints.
# The order of constraint definitions follows the same order as the
# declarations in temoa_model.py.
# ---------------------------------------------------------------


def Demand_Constraint(M: 'TemoaModel', r, p, s, d, dem):
    r"""

    The Demand constraint drives the model.  This constraint ensures that supply at
    least meets the demand specified by the Demand parameter in all periods and
    slices, by ensuring that the sum of all the demand output commodity (:math:`c`)
    generated by both commodity flow at the time slice level (:math:`\textbf{FO}`) and
    the annual level (:math:`\textbf{FOA}`) must meet the modeler-specified demand
    in each time slice.

    .. math::
       :label: Demand

           \sum_{I, T-T^{a}, V} \textbf{FO}_{r, p, s, d, i, t \not \in T^{a}, v, dem} +
           SEG_{s,d} \cdot  \sum_{I, T^{a}, V} \textbf{FOA}_{r, p, i, t \in T^{a}, v, dem}
           =
           {DEM}_{r, p, dem} \cdot {DSD}_{r, s, d, dem}

    Note that the validity of this constraint relies on the fact that the
    :math:`C^d` set is distinct from both :math:`C^e` and :math:`C^p`. In other
    words, an end-use demand must only be an end-use demand.  Note that if an output
    could satisfy both an end-use and internal system demand, then the output from
    :math:`\textbf{FO}` and :math:`\textbf{FOA}` would be double counted."""

    supply = sum(
        M.V_FlowOut[r, p, s, d, S_i, S_t, S_v, dem]
        for S_t, S_v in M.commodityUStreamProcess[r, p, dem]
        if S_t not in M.tech_annual
        for S_i in M.ProcessInputsByOutput[r, p, S_t, S_v, dem]
    )

    supply_annual = sum(
        M.V_FlowOutAnnual[r, p, S_i, S_t, S_v, dem]
        for S_t, S_v in M.commodityUStreamProcess[r, p, dem]
        if S_t in M.tech_annual
        for S_i in M.ProcessInputsByOutput[r, p, S_t, S_v, dem]
    ) * value(M.SegFrac[s, d])

    DemandConstraintErrorCheck(supply + supply_annual, r, p, s, d, dem)

    expr = (
        supply + supply_annual == M.Demand[r, p, dem] * M.DemandSpecificDistribution[r, s, d, dem]
    )

    return expr


def DemandActivity_Constraint(M: 'TemoaModel', r, p, s, d, t, v, dem, s_0, d_0):
    r"""

    For end-use demands, it is unreasonable to let the model arbitrarily shift the
    use of demand technologies across time slices. For instance, if household A buys
    a natural gas furnace while household B buys an electric furnace, then both units
    should be used throughout the year.  Without this constraint, the model might choose
    to only use the electric furnace during the day, and the natural gas furnace during the
    night.

    This constraint ensures that the ratio of a process activity to demand is
    constant for all time slices.  Note that if a demand is not specified in a given
    time slice, or is zero, then this constraint will not be considered for that
    slice and demand.  This is transparently handled by the :math:`\Theta` superset.

    .. math::
       :label: DemandActivity

          DEM_{r, p, s, d, dem} \cdot \sum_{I} \textbf{FO}_{r, p, s_0, d_0, i, t \not \in T^{a}, v, dem}
       =
          DEM_{r, p, s_0, d_0, dem} \cdot \sum_{I} \textbf{FO}_{r, p, s, d, i, t \not \in T^{a}, v, dem}

       \\
       \forall \{r, p, s, d, t, v, dem, s_0, d_0\} \in \Theta_{\text{DemandActivity}}

    Note that this constraint is only applied to the demand commodities with diurnal
    variations, and therefore the equation above only includes :math:`\textbf{FO}`
    and not  :math:`\textbf{FOA}`
    """

    act_a = sum(
        M.V_FlowOut[r, p, s_0, d_0, S_i, t, v, dem]
        for S_i in M.ProcessInputsByOutput[r, p, t, v, dem]
    )
    act_b = sum(
        M.V_FlowOut[r, p, s, d, S_i, t, v, dem] for S_i in M.ProcessInputsByOutput[r, p, t, v, dem]
    )

    expr = (
        act_a * M.DemandSpecificDistribution[r, s, d, dem]
        == act_b * M.DemandSpecificDistribution[r, s_0, d_0, dem]
    )
    return expr


def CommodityBalance_Constraint(M: 'TemoaModel', r, p, s, d, c):
    r"""
    Where the Demand constraint :eq:`Demand` ensures that end-use demands are met,
    the CommodityBalance constraint ensures that the endogenous system demands are
    met.  This constraint requires the total production of a given commodity
    to equal the amount consumed, thus ensuring an energy balance at the system
    level. In this most general form of the constraint, the energy commodity being
    balanced has variable production at the time slice level. The energy commodity
    can then be consumed by three types of processes: storage technologies, non-storage
    technologies with output that varies at the time slice level, and non-storage
    technologies with constant annual output.

    Separate expressions are required in order to account for the consumption of
    commodity :math:`c` by downstream processes. For the commodity flow into storage
    technologies, we use :math:`\textbf{FI}_{r, p, s, d, i, t, v, c}`. Note that the FlowIn
    variable is defined only for storage technologies, and is required because storage
    technologies balance production and consumption across time slices rather than
    within a single time slice. For commodity flows into non-storage processes with time
    varying output, we use :math:`\textbf{FO}_{r, p, s, d, i, t, v, c}/EFF_{r, i,t,v,o}`.
    The division by :math:`EFF_{r, c,t,v,o}` is applied to the output flows that consume
    commodity :math:`c` to determine input flows. Finally, we need to account
    for the consumption of commodity :math:`c` by the processes in
    :code:`tech_annual`. Since the commodity flow of these processes is on an
    annual basis, we use :math:`SEG_{s,d}` to calculate the consumption of
    commodity :math:`c` in time-slice :math:`(s,d)` from the annual flows.
    Formulating an expression for the production of commodity :math:`c` is
    more straightforward, and is simply calculated by
    :math:`\textbf{FO}_{r, p, s, d, i, t, v, c}`.

    In some cases, the overproduction of a commodity may be required, such
    that the supply exceeds the endogenous demand. Refineries represent a
    common example, where the share of different refined products are governed
    by TechOutputSplit, but total production is driven by a particular commodity
    like gasoline. Such a situtation can result in the overproduction of other
    refined products, such as diesel or kerosene. In such cases, we need to
    track the excess production of these commodities. To do so, the technology
    producing the excess commodity should be added to the :code:`tech_flex` set.
    This flexible technology designation will activate a slack variable
    (:math:`\textbf{FLX}_{r, p, s, d, i, t, v, c}`) representing
    the excess production in the :code:`CommodityBalanceAnnual_Constraint`. Note
    that the :code:`tech_flex` set is different from :code:`tech_curtailment` set;
    the latter is technology- rather than commodity-focused and is used in the
    :code:`Capacity_Constraint` to track output that is used to produce useful
    output and the amount curtailed, and to ensure that the installed capacity
    covers both.

    This constraint also accounts for imports and exports between regions
    when solving multi-regional systems. The import (:math:`\textbf{FIM}`) and export
    (:math:`\textbf{FEX}`) variables are created on-the-fly by summing the
    :math:`\textbf{FO}` variables over the appropriate import and export regions,
    respectively, which are defined in :code:`temoa_initialize.py` by parsing the
    :code:`tech_exchange` processes.

    Finally, for commodities that are exclusively produced at a constant annual rate, the
    :code:`CommodityBalanceAnnual_Constraint` is used, which is simplified and
    reduces computational burden.

    *production + imports = consumption + exports + excess*

    .. math::
       :label: CommodityBalance

           \sum_{I, T, V} \textbf{FO}_{r, p, s, d, i, t, v, c}
           +
           &\sum_{reg} \textbf{FIM}_{r-reg, p, s, d, i, t, v, c} \; \forall reg \neq r
           \\
           = &\sum_{T^{s}, V, I} \textbf{FIS}_{r, p, s, d, c, t, v, o}
           \\ &\quad +
           \sum_{T-T^{s}, V, O} \textbf{FO}_{r, p, s, d, c, t, v, o} /EFF_{r, c,t,v,o}
           \\
           &\quad + \; SEG_{s,d} \cdot
           \sum_{I, T^{a}, V} \textbf{FOA}_{r, p, c, t \in T^{a}, v, o} /EFF_{r, c,t,v,o} \\
           &\quad + \sum_{reg} \textbf{FEX}_{r-reg, p, s, d, c, t, v, o} \; \forall reg \neq r
           \\ &\quad + \;
           \textbf{FLX}_{r, p, s, d, i, t, v, c}

           \\
           &\forall \{r, p, s, d, c\} \in \Theta_{\text{CommodityBalance}}

    """
    if c in M.commodity_demand:
        return Constraint.Skip

    vflow_in_ToStorage = sum(
        M.V_FlowIn[r, p, s, d, c, S_t, S_v, S_o]
        for S_t, S_v in M.commodityDStreamProcess[r, p, c]
        if S_t in M.tech_storage
        for S_o in M.ProcessOutputsByInput[r, p, S_t, S_v, c]
    )

    vflow_in_ToNonStorage = sum(
        M.V_FlowOut[r, p, s, d, c, S_t, S_v, S_o] / value(M.Efficiency[r, c, S_t, S_v, S_o])
        for S_t, S_v in M.commodityDStreamProcess[r, p, c]
        if S_t not in M.tech_storage and S_t not in M.tech_annual
        for S_o in M.ProcessOutputsByInput[r, p, S_t, S_v, c]
    )

    vflow_in_ToNonStorageAnnual = value(M.SegFrac[s, d]) * sum(
        M.V_FlowOutAnnual[r, p, c, S_t, S_v, S_o] / value(M.Efficiency[r, c, S_t, S_v, S_o])
        for S_t, S_v in M.commodityDStreamProcess[r, p, c]
        if S_t not in M.tech_storage and S_t in M.tech_annual
        for S_o in M.ProcessOutputsByInput[r, p, S_t, S_v, c]
    )

    try:
        vflow_out = sum(
            M.V_FlowOut[r, p, s, d, S_i, S_t, S_v, c]
            for S_t, S_v in M.commodityUStreamProcess[r, p, c]
            for S_i in M.ProcessInputsByOutput[r, p, S_t, S_v, c]
        )

        # export of commodity c from region r to other regions
        interregional_exports = 0
        if (r, p, c) in M.exportRegions:
            interregional_exports = sum(
                M.V_FlowOut[r + '-' + reg, p, s, d, c, S_t, S_v, S_o]
                / value(M.Efficiency[r + '-' + reg, c, S_t, S_v, S_o])
                for reg, S_t, S_v, S_o in M.exportRegions[r, p, c]
            )

        # import of commodity c from other regions into region r
        interregional_imports = 0
        if (r, p, c) in M.importRegions:
            interregional_imports = sum(
                M.V_FlowOut[reg + '-' + r, p, s, d, S_i, S_t, S_v, c]
                for reg, S_t, S_v, S_i in M.importRegions[r, p, c]
            )

        v_out_excess = 0
        if c in M.flex_commodities:
            v_out_excess = sum(
                M.V_Flex[r, p, s, d, S_i, S_t, S_v, c]
                for S_t, S_v in M.commodityUStreamProcess[r, p, c]
                if S_t not in M.tech_storage and S_t not in M.tech_annual and S_t in M.tech_flex
                for S_i in M.ProcessInputsByOutput[r, p, S_t, S_v, c]
            )

    except KeyError:
        raise KeyError(
            'The commodity "'
            + str(c)
            + '" can be produced \
      by at least one technology in the tech_annual set and one technology \
      not in the tech_annual set. All the producers of the commodity must \
      either be in tech_annual or not in tech_annual'
        )

    CommodityBalanceConstraintErrorCheck(
        vflow_out + interregional_imports,
        vflow_in_ToStorage
        + vflow_in_ToNonStorage
        + vflow_in_ToNonStorageAnnual
        + interregional_exports
        + v_out_excess,
        r,
        p,
        s,
        d,
        c,
    )

    expr = (
        vflow_out + interregional_imports
        == vflow_in_ToStorage
        + vflow_in_ToNonStorage
        + vflow_in_ToNonStorageAnnual
        + interregional_exports
        + v_out_excess
    )

    return expr


def CommodityBalanceAnnual_Constraint(M: 'TemoaModel', r, p, c):
    r"""
    Similar to the CommodityBalance_Constraint, but this version applies only
    to commodities produced at a constant annual rate. This version of the
    constraint improves computational performance for commodities that do not
    need to be balanced at the timeslice level.

    While the commodity :math:`c` can only be produced by technologies in the
    :code:`tech_annual` set, it can be consumed by any technology in the
    :math:`T-T^{s}` set.

    *production + imports = consumption + exports + excess*

    .. math::
       :label: CommodityBalanceAnnual

           \sum_{I,T, V} \textbf{FOA}_{r, p, i, t \in T^{a}, v, c}
            +
           &\sum_{reg} \textbf{FIM}_{reg-r, p, i, t, v, c} \; \forall reg \neq r
           \\ =
           &\sum_{S, D, T-T^{s}, V, O} \textbf{FO}_{r, p, s, d, c, t, v, o} /EFF_{r, c,t,v,o}
           \\ + &\quad
           \sum_{I, T^{a}, V, O} \textbf{FOA}_{r, p, c, t \in T^{a}, v, o} /EFF_{r, c,t,v,o}
           \\ &+
           \sum_{reg} \textbf{FEX}_{r-reg, p, c, t, v, o} \; \forall reg \neq r
           \\ &+
           \textbf{FX}_{r, p, i, t, v, c}

           \\
           &\forall \{r, p, c\} \in \Theta_{\text{CommodityBalanceAnnual}}

    """
    if c in M.commodity_demand:
        return Constraint.Skip

    vflow_in = sum(
        M.V_FlowOut[r, p, s, d, c, S_t, S_v, S_o] / value(M.Efficiency[r, c, S_t, S_v, S_o])
        for S_t, S_v in M.commodityDStreamProcess[r, p, c]
        if S_t not in M.tech_annual
        for S_o in M.ProcessOutputsByInput[r, p, S_t, S_v, c]
        for d in M.time_of_day
        for s in M.time_season
    )

    vflow_in_annual = sum(
        M.V_FlowOutAnnual[r, p, c, S_t, S_v, S_o] / value(M.Efficiency[r, c, S_t, S_v, S_o])
        for S_t, S_v in M.commodityDStreamProcess[r, p, c]
        if S_t in M.tech_annual
        for S_o in M.ProcessOutputsByInput[r, p, S_t, S_v, c]
    )

    vflow_out = sum(
        M.V_FlowOutAnnual[r, p, S_i, S_t, S_v, c]
        for S_t, S_v in M.commodityUStreamProcess[r, p, c]
        for S_i in M.ProcessInputsByOutput[r, p, S_t, S_v, c]
    )

    # export of commodity c from region r to other regions
    interregional_exports = 0
    if (r, p, c) in M.exportRegions:
        interregional_exports = sum(
            M.V_FlowOutAnnual[str(r) + '-' + str(reg), p, c, S_t, S_v, S_o]
            / value(M.Efficiency[str(r) + '-' + str(reg), c, S_t, S_v, S_o])
            for reg, S_t, S_v, S_o in M.exportRegions[r, p, c]
        )

    # import of commodity c from other regions into region r
    interregional_imports = 0
    if (r, p, c) in M.importRegions:
        interregional_imports = sum(
            M.V_FlowOutAnnual[str(reg) + '-' + str(r), p, S_i, S_t, S_v, c]
            for reg, S_t, S_v, S_i in M.importRegions[r, p, c]
        )

    v_out_excess = 0
    if c in M.flex_commodities:
        v_out_excess = sum(
            M.V_FlexAnnual[r, p, S_i, S_t, S_v, c]
            for S_t, S_v in M.commodityUStreamProcess[r, p, c]
            if S_t in M.tech_flex and S_t in M.tech_annual
            for S_i in M.ProcessInputsByOutput[r, p, S_t, S_v, c]
        )

    CommodityBalanceConstraintErrorCheckAnnual(
        vflow_out + interregional_imports,
        vflow_in_annual + vflow_in + interregional_exports + v_out_excess,
        r,
        p,
        c,
    )

    expr = (
        vflow_out + interregional_imports
        == vflow_in_annual + vflow_in + interregional_exports + v_out_excess
    )

    return expr


def ResourceExtraction_Constraint(M: 'TemoaModel', reg, p, r):
    r"""
    The ResourceExtraction constraint allows a modeler to specify an annual limit on
    the amount of a particular resource Temoa may use in a period. The first version
    of the constraint pertains to technologies with variable output at the time slice
    level, and the second version pertains to technologies with constant annual output
    belonging to the :code:`tech_annual` set.

    .. math::
       :label: ResourceExtraction

       \sum_{S, D, I, t \in T^r \& t \not \in T^{a}, V} \textbf{FO}_{r, p, s, d, i, t, v, c} \le RSC_{r, p, c}

       \forall \{r, p, c\} \in \Theta_{\text{ResourceExtraction}}

       \sum_{I, t \in T^r \& t \in T^{a}, V} \textbf{FOA}_{r, p, i, t, v, c} \le RSC_{r, p, c}

       \forall \{r, p, c\} \in \Theta_{\text{ResourceExtraction}}
    """
    logger.warning(
        'The ResourceBound parameter / ResourceExtraction constraint is not currently supported.  '
        'Recommend removing data from supporting table'
    )
    # dev note:  This constraint does not have a table in the current schema
    #            Additionally, the below (incorrect) construct assumes that a resource cannot be used
    #            by BOTH a non-annual and annual tech.  It should be re-written to add these
    try:
        collected = sum(
            M.V_FlowOut[reg, p, S_s, S_d, S_i, S_t, S_v, r]
            for S_i, S_t, S_v in M.ProcessByPeriodAndOutput.keys()
            for S_s in M.time_season
            for S_d in M.time_of_day
        )
    except KeyError:
        collected = sum(
            M.V_FlowOutAnnual[reg, p, S_i, S_t, S_v, r]
            for S_i, S_t, S_v in M.ProcessByPeriodAndOutput.keys()
        )

    expr = collected <= M.ResourceBound[reg, p, r]
    return expr


def BaseloadDiurnal_Constraint(M: 'TemoaModel', r, p, s, d, t, v):
    r"""

    Some electric generators cannot ramp output over a short period of time (e.g.,
    hourly or daily). Temoa models this behavior by forcing technologies in the
    :code:`tech_baseload` set to maintain a constant output across all times-of-day
    within the same season. Note that the output of a baseload process can vary
    between seasons.

    Ideally, this constraint would not be necessary, and baseload processes would
    simply not have a :math:`d` index.  However, implementing the more efficient
    functionality is currently on the Temoa TODO list.

    .. math::
       :label: BaseloadDaily

             SEG_{s, D_0}
       \cdot \sum_{I, O} \textbf{FO}_{r, p, s, d,i, t, v, o}
       =
             SEG_{s, d}
       \cdot \sum_{I, O} \textbf{FO}_{r, p, s, D_0,i, t, v, o}

       \\
       \forall \{r, p, s, d, t, v\} \in \Theta_{\text{BaseloadDiurnal}}
    """
    # Question: How to set the different times of day equal to each other?

    # Step 1: Acquire a "canonical" representation of the times of day
    l_times = sorted(M.time_of_day)  # i.e. a sorted Python list.
    # This is the commonality between invocations of this method.

    index = l_times.index(d)
    if 0 == index:
        # When index is 0, it means that we've reached the beginning of the array
        # For the algorithm, this is a terminating condition: do not create
        # an effectively useless constraint
        return Constraint.Skip

    # Step 2: Set the rest of the times of day equal in output to the first.
    # i.e. create a set of constraints that look something like:
    # tod[ 2 ] == tod[ 1 ]
    # tod[ 3 ] == tod[ 1 ]
    # tod[ 4 ] == tod[ 1 ]
    # and so on ...
    d_0 = l_times[0]

    # Step 3: the actual expression.  For baseload, must compute the /average/
    # activity over the segment.  By definition, average is
    #     (segment activity) / (segment length)
    # So:   (ActA / SegA) == (ActB / SegB)
    #   computationally, however, multiplication is cheaper than division, so:
    #       (ActA * SegB) == (ActB * SegA)
    activity_sd = sum(
        M.V_FlowOut[r, p, s, d, S_i, t, v, S_o]
        for S_i in M.processInputs[r, p, t, v]
        for S_o in M.ProcessOutputsByInput[r, p, t, v, S_i]
    )

    activity_sd_0 = sum(
        M.V_FlowOut[r, p, s, d_0, S_i, t, v, S_o]
        for S_i in M.processInputs[r, p, t, v]
        for S_o in M.ProcessOutputsByInput[r, p, t, v, S_i]
    )

    expr = activity_sd * M.SegFrac[s, d_0] == activity_sd_0 * M.SegFrac[s, d]

    return expr


def RegionalExchangeCapacity_Constraint(M: 'TemoaModel', r_e, r_i, p, t, v):
    r"""

    This constraint ensures that the process (t,v) connecting regions
    r_e and r_i is handled by one capacity variables.

    .. math::
       :label: RegionalExchangeCapacity

          \textbf{CAP}_{r_e,t,v}
          =
          \textbf{CAP}_{r_i,t,v}

          \\
          \forall \{r_e, r_i, t, v\} \in \Theta_{\text{RegionalExchangeCapacity}}
    """

    expr = M.V_Capacity[r_e + '-' + r_i, p, t, v] == M.V_Capacity[r_i + '-' + r_e, p, t, v]

    return expr


def StorageEnergy_Constraint(M: 'TemoaModel', r, p, s, d, t, v):
    r"""

    This constraint tracks the storage charge level (:math:`\textbf{SL}_{r, p, s, d, t, v}`)
    assuming ordered time slices. The initial storage charge level is optimized
    for the first time slice in each period, and then the charge level is updated each time
    slice based on the amount of energy stored or discharged. At the end of the last time
    slice associated with each period, the charge level must equal the starting charge level.
    In the formulation below, note that :math:`\textbf{stored\_energy}` is an internal model
    decision variable.

    First, the amount of stored energy in a given time slice is calculated as the
    difference between the amount of energy stored (first term) and the amount of energy
    dispatched (second term). Note that the storage device's roundtrip efficiency is applied
    on the input side:

    .. math::
       :label: StorageEnergy

          \textbf{stored\_energy} =
          \sum_{I, O} \textbf{FIS}_{r, p, s, d, i, t, v, o} \cdot
          EFF_{r,i,t,v,o}
          -
          \sum_{I, O} \textbf{FO}_{r, p, s, d, i, t, v, o}

    With :math:`\textbf{stored\_energy}` calculated, the storage
    charge level (:math:`\textbf{SL}_{r,p,s,d,t,v}`) is updated, but the update procedure varies
    based on the time slice within each time period. For the first season and time-of-day within
    a given period:

    .. math::
          \textbf{SL}_{r, p, s, d, t, v} = \textbf{SI}_{r,t,v} + \textbf{stored\_energy}

    For the first time-of-day slice in any other season except the first:

    .. math::
          \textbf{SL}_{r, p, s, d, t, v} =
          \textbf{SL}_{r, p, s_{prev}, d_{last}, t, v} + \textbf{stored\_energy}

    For the last season and time-of-day in the year, the ending storage charge level
    should be equal to the starting charge level:

    .. math::
          \textbf{SL}_{r, p, s, d, t, v} + \textbf{stored\_energy} = \textbf{SI}_{r,t,v}

    For all other time slices not explicitly outlined above:

    .. math::
          \textbf{SL}_{r, p, s, d, t, v} = \textbf{SL}_{r, p, s, d_{prev}, t, v} + \textbf{stored\_energy}

    All equations below are sparsely indexed such that:

    .. math::
          \forall \{r, p, s, d, t, v\} \in \Theta_{\text{StorageEnergy}}
    """
    # This is the sum of all input=i sent TO storage tech t of vintage v with
    # output=o in p,s,d
    charge = sum(
        M.V_FlowIn[r, p, s, d, S_i, t, v, S_o] * M.Efficiency[r, S_i, t, v, S_o]
        for S_i in M.processInputs[r, p, t, v]
        for S_o in M.ProcessOutputsByInput[r, p, t, v, S_i]
    )

    # This is the sum of all output=o withdrawn FROM storage tech t of vintage v
    # with input=i in p,s,d
    discharge = sum(
        M.V_FlowOut[r, p, s, d, S_i, t, v, S_o]
        for S_o in M.processOutputs[r, p, t, v]
        for S_i in M.ProcessInputsByOutput[r, p, t, v, S_o]
    )

    stored_energy = charge - discharge

    # This storage formulation allows stored energy to carry over through
    # time of day and seasons, but must be zeroed out at the end of each period, i.e.,
    # the last time slice of the last season must zero out
    if d == M.time_of_day.last() and s == M.time_season.last():
        d_prev = M.time_of_day.prev(d)
        expr = M.V_StorageLevel[r, p, s, d_prev, t, v] + stored_energy == M.V_StorageInit[r, t, v]

    # First time slice of the first season (i.e., start of period), starts at StorageInit level
    elif d == M.time_of_day.first() and s == M.time_season.first():
        expr = M.V_StorageLevel[r, p, s, d, t, v] == M.V_StorageInit[r, t, v] + stored_energy

    # First time slice of any season that is NOT the first season
    elif d == M.time_of_day.first():
        d_last = M.time_of_day.last()
        s_prev = M.time_season.prev(s)
        expr = (
            M.V_StorageLevel[r, p, s, d, t, v]
            == M.V_StorageLevel[r, p, s_prev, d_last, t, v] + stored_energy
        )

    # Any time slice that is NOT covered above (i.e., not the time slice ending
    # the period, or the first time slice of any season)
    else:
        d_prev = M.time_of_day.prev(d)
        expr = (
            M.V_StorageLevel[r, p, s, d, t, v]
            == M.V_StorageLevel[r, p, s, d_prev, t, v] + stored_energy
        )

    return expr


def StorageEnergyUpperBound_Constraint(M: 'TemoaModel', r, p, s, d, t, v):
    r"""

    This constraint ensures that the amount of energy stored does not exceed
    the upper bound set by the energy capacity of the storage device, as calculated
    on the right-hand side.

    Because the number and duration of time slices are user-defined, we need to adjust
    the storage duration, which is specified in hours. First, the hourly duration is divided
    by the number of hours in a year to obtain the duration as a fraction of the year.
    Since the :math:`C2A` parameter assumes the conversion of capacity to annual activity,
    we need to express the storage duration as fraction of a year. Then, :math:`SEG_{s,d}`
    summed over the time-of-day slices (:math:`d`) multiplied by 365 days / yr yields the
    number of days per season. This step is necessary because conventional time sliced models
    use a single day to represent many days within a given season. Thus, it is necessary to
    scale the storage duration to account for the number of days in each season.

    .. math::
       :label: StorageEnergyUpperBound

          \textbf{SL}_{r, p, s, d, t, v} \le
          \textbf{CAP}_{r,t,v} \cdot C2A_{r,t} \cdot \frac {SD_{r,t}}{8760 hrs/yr}
          \cdot \sum_{d} SEG_{s,d} \cdot 365 days/yr

          \\
          \forall \{r, p, s, d, t, v\} \in \Theta_{\text{StorageEnergyUpperBound}}

    """

    # energy_capacity = (
    #     M.V_Capacity[r, p, t, v]
    #     * M.CapacityToActivity[r, t]
    #     * (M.StorageDuration[r, t] / 8760)
    #     * M.SegFracPerSeason[s]
    #     * 365
    #     * value(M.ProcessLifeFrac[r, p, t, v])
    # )
    #
    energy_capacity = (
            M.V_Capacity[r, p, t, v]
            * M.StorageDuration[r, t]
            * M.SegFrac[s,d]
            * 8760
            * value(M.ProcessLifeFrac[r, p, t, v])
    )
    expr = M.V_StorageLevel[r, p, s, d, t, v] <= energy_capacity

    return expr


def StorageChargeRate_Constraint(M: 'TemoaModel', r, p, s, d, t, v):
    r"""

    This constraint ensures that the charge rate of the storage unit is
    limited by the power capacity (typically GW) of the storage unit.

    .. math::
       :label: StorageChargeRate

          \sum_{I, O} \textbf{FIS}_{r, p, s, d, i, t, v, o} \cdot EFF_{r,i,t,v,o}
          \le
          \textbf{CAP}_{r,t,v} \cdot C2A_{r,t} \cdot SEG_{s,d}

          \\
          \forall \{r, p, s, d, t, v\} \in \Theta_{\text{StorageChargeRate}}

    """
    # Calculate energy charge in each time slice
    slice_charge = sum(
        M.V_FlowIn[r, p, s, d, S_i, t, v, S_o] * M.Efficiency[r, S_i, t, v, S_o]
        for S_i in M.processInputs[r, p, t, v]
        for S_o in M.ProcessOutputsByInput[r, p, t, v, S_i]
    )

    # Maximum energy charge in each time slice
    max_charge = (
        M.V_Capacity[r, p, t, v]
        * M.CapacityToActivity[r, t]
        * M.SegFrac[s, d]
        * value(M.ProcessLifeFrac[r, p, t, v])
    )

    # Energy charge cannot exceed the power capacity of the storage unit
    expr = slice_charge <= max_charge

    return expr


def StorageDischargeRate_Constraint(M: 'TemoaModel', r, p, s, d, t, v):
    r"""

    This constraint ensures that the discharge rate of the storage unit
    is limited by the power capacity (typically GW) of the storage unit.

    .. math::
       :label: StorageDischargeRate

          \sum_{I, O} \textbf{FO}_{r, p, s, d, i, t, v, o}
          \le
          \textbf{CAP}_{r,t,v} \cdot C2A_{r,t} \cdot SEG_{s,d}

          \\
          \forall \{r,p, s, d, t, v\} \in \Theta_{\text{StorageDischargeRate}}
    """
    # Calculate energy discharge in each time slice
    slice_discharge = sum(
        M.V_FlowOut[r, p, s, d, S_i, t, v, S_o]
        for S_o in M.processOutputs[r, p, t, v]
        for S_i in M.ProcessInputsByOutput[r, p, t, v, S_o]
    )

    # Maximum energy discharge in each time slice
    max_discharge = (
        M.V_Capacity[r, p, t, v]
        * M.CapacityToActivity[r, t]
        * M.SegFrac[s, d]
        * value(M.ProcessLifeFrac[r, p, t, v])
    )

    # Energy discharge cannot exceed the capacity of the storage unit
    expr = slice_discharge <= max_discharge

    return expr


def StorageThroughput_Constraint(M: 'TemoaModel', r, p, s, d, t, v):
    r"""

    It is not enough to only limit the charge and discharge rate separately. We also
    need to ensure that the maximum throughput (charge + discharge) does not exceed
    the capacity (typically GW) of the storage unit.

    .. math::
       :label: StorageThroughput

          \sum_{I, O} \textbf{FO}_{r, p, s, d, i, t, v, o}
          +
          \sum_{I, O} \textbf{FIS}_{r, p, s, d, i, t, v, o} \cdot EFF_{r,i,t,v,o}
          \le
          \textbf{CAP}_{r,t,v} \cdot C2A_{r,t} \cdot SEG_{s,d}

          \\
          \forall \{r, p, s, d, t, v\} \in \Theta_{\text{StorageThroughput}}
    """
    discharge = sum(
        M.V_FlowOut[r, p, s, d, S_i, t, v, S_o]
        for S_o in M.processOutputs[r, p, t, v]
        for S_i in M.ProcessInputsByOutput[r, p, t, v, S_o]
    )

    charge = sum(
        M.V_FlowIn[r, p, s, d, S_i, t, v, S_o] * M.Efficiency[r, S_i, t, v, S_o]
        for S_i in M.processInputs[r, p, t, v]
        for S_o in M.ProcessOutputsByInput[r, p, t, v, S_i]
    )

    throughput = charge + discharge
    max_throughput = (
        M.V_Capacity[r, p, t, v]
        * M.CapacityToActivity[r, t]
        * M.SegFrac[s, d]
        * value(M.ProcessLifeFrac[r, p, t, v])
    )
    expr = throughput <= max_throughput
    return expr


def StorageInit_Constraint(M: 'TemoaModel', r, t, v):
    r"""

    This constraint is used if the users wishes to force a specific initial storage charge level
    for certain storage technologies and vintages. In this case, the value of the decision variable
    :math:`\textbf{SI}_{r,t,v}` is set by this constraint rather than being optimized.
    User-specified initial storage charge levels that are sufficiently different from the optimal
    :math:`\textbf{SI}_{r,t,v}` could impact the cost-effectiveness of storage. For example, if the
    optimal initial charge level happens to be 50% of the full energy capacity, forced initial
    charge levels (specified by parameter :math:`SIF_{r,t,v}`) equal to 10% or 90% of the full energy
    capacity could lead to more expensive solutions.


    .. math::
       :label: StorageInit

          \textbf{SI}_{r,t, v} \le
          \ SIF_{r,t,v}
          \cdot
          \textbf{CAP}_{r,t,v} \cdot C2A_{r,t} \cdot \frac {SD_{r,t}}{8760 hrs/yr}
          \cdot \sum_{d} SEG_{s_{first},d} \cdot 365 days/yr

          \\
          \forall \{r, t, v\} \in \Theta_{\text{StorageInit}}
    """
    # dev note:  This constraint is not currently accessible and needs close review.
    #            the hybrid loader currently screens out inputs for this to keep
    #            it idle.
    raise NotImplementedError('This constraint needs overhaul...')
    s = M.time_season.first()
    # the only capacity of concern here is for the vintage year for initialization
    vintage_period = s

    # devnote:  storage techs are currently excluded from the tech_retirements, so no change in
    #           capacity should ever occur
    energy_capacity = (
        M.V_Capacity[r, vintage_period, t, v]
        * M.CapacityToActivity[r, t]
        * (M.StorageDuration[r, t] / 8760)
        * sum(M.SegFrac[s, S_d] for S_d in M.time_of_day)
        * 365
        * value(M.ProcessLifeFrac[r, v, t, v])
    )
    expr = M.V_StorageInit[r, t, v] == energy_capacity * M.StorageInitFrac[r, t, v]

    return expr


def RampUpDay_Constraint(M: 'TemoaModel', r, p, s, d, t, v):
    # M.time_of_day is a sorted set, and M.time_of_day.first() returns the first
    # element in the set, similarly, M.time_of_day.last() returns the last element.
    # M.time_of_day.prev(d) function will return the previous element before s, and
    # M.time_of_day.next(d) function will return the next element after s.

    r"""

    The ramp rate constraint is utilized to limit the rate of electricity generation
    increase and decrease between two adjacent time slices in order to account for
    physical limits associated with thermal power plants. Note that this constraint
    only applies to technologies with ramp capability, which is defined in the set
    :math:`T^{m}`. We assume for simplicity the rate limits for both
    ramp up and down are equal and they do not vary with technology vintage. The
    ramp rate limits (:math:`r_t`) for technology :math:`t` should be expressed in
    percentage of its rated capacity.

    Note that when :math:`d_{nd}` is the last time-of-day, :math:`d_{nd + 1} \not \in
    \textbf{D}`, i.e., if one time slice is the last time-of-day in a season and the
    other time slice is the first time-of-day in the next season, the ramp rate
    limits between these two time slices can not be expressed by :code:`RampUpDay`.
    Therefore, the ramp rate constraints between two adjacent seasons are
    represented in :code:`RampUpSeason`.

    In the :code:`RampUpDay` and :code:`RampUpSeason` constraints, we assume
    :math:`\textbf{S} = \{s_i, i = 1, 2, \cdots, ns\}` and
    :math:`\textbf{D} = \{d_i, i = 1, 2, \cdots, nd\}`.

    .. math::
       :label: RampUpDay

          \frac{
              \sum_{I, O} \textbf{FO}_{r, p, s, d_{i + 1}, i, t, v, o}
              }{
              SEG_{s, d_{i + 1}} \cdot C2A_{r,t}
              }
          -
          \frac{
              \sum_{I, O} \textbf{FO}_{r, p, s, d_i, i, t, v, o}
              }{
              SEG_{s, d_i} \cdot C2A_{r,t}
              }
          \leq
          r_t \cdot \textbf{CAPAVL}_{r,p,t}
          \\
          \forall \{r, p, s, d, t, v\} \in \Theta_{\text{RampUpDay}}
    """
    if d != M.time_of_day.first():
        d_prev = M.time_of_day.prev(d)
        activity_sd_prev = sum(
            M.V_FlowOut[r, p, s, d_prev, S_i, t, v, S_o]
            for S_i in M.processInputs[r, p, t, v]
            for S_o in M.ProcessOutputsByInput[r, p, t, v, S_i]
        )

        activity_sd = sum(
            M.V_FlowOut[r, p, s, d, S_i, t, v, S_o]
            for S_i in M.processInputs[r, p, t, v]
            for S_o in M.ProcessOutputsByInput[r, p, t, v, S_i]
        )

        expr_left = (
            activity_sd / value(M.SegFrac[s, d]) - activity_sd_prev / value(M.SegFrac[s, d_prev])
        ) / value(M.CapacityToActivity[r, t])
        expr_right = M.V_Capacity[r, p, t, v] * value(M.RampUp[r, t])
        expr = expr_left <= expr_right
    else:
        return Constraint.Skip

    return expr


def RampDownDay_Constraint(M: 'TemoaModel', r, p, s, d, t, v):
    r"""

    Similar to the :code`RampUpDay` constraint, we use the :code:`RampDownDay`
    constraint to limit ramp down rates between any two adjacent time slices.

    .. math::
       :label: RampDownDay

          \frac{
              \sum_{I, O} \textbf{FO}_{r, p, s, d_{i + 1}, i, t, v, o}
              }{
              SEG_{s, d_{i + 1}} \cdot C2A_{r,t}
              }
          -
          \frac{
              \sum_{I, O} \textbf{FO}_{r, p, s, d_i, i, t, v, o}
              }{
              SEG_{s, d_i} \cdot C2A_{r,t}
              }
          \geq
          -r_t \cdot \textbf{CAPAVL}_{r,p,t}
          \\
          \forall \{r, p, s, d, t, v\} \in \Theta_{\text{RampDownDay}}
    """
    if d != M.time_of_day.first():
        d_prev = M.time_of_day.prev(d)
        activity_sd_prev = sum(
            M.V_FlowOut[r, p, s, d_prev, S_i, t, v, S_o]
            for S_i in M.processInputs[r, p, t, v]
            for S_o in M.ProcessOutputsByInput[r, p, t, v, S_i]
        )

        activity_sd = sum(
            M.V_FlowOut[r, p, s, d, S_i, t, v, S_o]
            for S_i in M.processInputs[r, p, t, v]
            for S_o in M.ProcessOutputsByInput[r, p, t, v, S_i]
        )

        expr_left = (
            activity_sd / value(M.SegFrac[s, d]) - activity_sd_prev / value(M.SegFrac[s, d_prev])
        ) / value(M.CapacityToActivity[r, t])
        expr_right = -(M.V_Capacity[r, p, t, v] * value(M.RampDown[r, t]))
        expr = expr_left >= expr_right
    else:
        return Constraint.Skip

    return expr


def RampUpSeason_Constraint(M: 'TemoaModel', r, p, s, t, v):
    r"""

    Note that :math:`d_1` and :math:`d_{nd}` represent the first and last time-of-day,
    respectively.

    .. math::
       :label:

          \frac{
              \sum_{I, O} \textbf{FO}_{r, p, s_{i + 1}, d_1, i, t, v, o}
              }{
              SEG_{s_{i + 1}, d_1} \cdot C2A_{r,t}
              }
          -
          \frac{
              \sum_{I, O} \textbf{FO}_{r, p, s_i, d_{nd}, i, t, v, o}
              }{
              SEG_{s_i, d_{nd}} \cdot C2A_{r,t}
              }
          \leq
          r_t \cdot \textbf{CAPAVL}_{r,p,t}
          \\
          \forall \{r, p, s, t, v\} \in \Theta_{\text{RampUpSeason}}
    """
    if s != M.time_season.first():
        s_prev = M.time_season.prev(s)
        d_first = M.time_of_day.first()
        d_last = M.time_of_day.last()

        activity_sd_first = sum(
            M.V_FlowOut[r, p, s, d_first, S_i, t, v, S_o]
            for S_i in M.processInputs[r, p, t, v]
            for S_o in M.ProcessOutputsByInput[r, p, t, v, S_i]
        )

        activity_s_prev_d_last = sum(
            M.V_FlowOut[r, p, s_prev, d_last, S_i, t, v, S_o]
            for S_i in M.processInputs[r, p, t, v]
            for S_o in M.ProcessOutputsByInput[r, p, t, v, S_i]
        )

        expr_left = (
            activity_sd_first / M.SegFrac[s, d_first]
            - activity_s_prev_d_last / M.SegFrac[s_prev, d_last]
        ) / value(M.CapacityToActivity[r, t])
        expr_right = M.V_Capacity[r, p, t, v] * value(M.RampUp[r, t])
        expr = expr_left <= expr_right
    else:
        return Constraint.Skip

    return expr


def RampDownSeason_Constraint(M: 'TemoaModel', r, p, s, t, v):
    r"""

    Similar to the :code:`RampUpSeason` constraint, we use the
    :code:`RampDownSeason` constraint to limit ramp down rates
    between any two adjacent seasons.

    .. math::
       :label: RampDownSeason

          \frac{
              \sum_{I, O} \textbf{FO}_{r, p, s_{i + 1}, d_1, i, t, v, o}
              }{
              SEG_{s_{i + 1}, d_1} \cdot C2A_{r,t}
              }
          -
          \frac{
              \sum_{I, O} \textbf{FO}_{r, p, s_i, d_{nd}, i, t, v, o}
              }{
              SEG_{s_i, d_{nd}} \cdot C2A_{r,t}
              }
          \geq
          -r_t \cdot \textbf{CAPAVL}_{r,p,t}
          \\
          \forall \{r, p, s, t, v\} \in \Theta_{\text{RampDownSeason}}
    """
    if s != M.time_season.first():
        s_prev = M.time_season.prev(s)
        d_first = M.time_of_day.first()
        d_last = M.time_of_day.last()

        activity_sd_first = sum(
            M.V_FlowOut[r, p, s, d_first, S_i, t, v, S_o]
            for S_i in M.processInputs[r, p, t, v]
            for S_o in M.ProcessOutputsByInput[r, p, t, v, S_i]
        )

        activity_s_prev_d_last = sum(
            M.V_FlowOut[r, p, s_prev, d_last, S_i, t, v, S_o]
            for S_i in M.processInputs[r, p, t, v]
            for S_o in M.ProcessOutputsByInput[r, p, t, v, S_i]
        )

        expr_left = (
            activity_sd_first / value(M.SegFrac[s, d_first])
            - activity_s_prev_d_last / value(M.SegFrac[s_prev, d_last])
        ) / value(M.CapacityToActivity[r, t])
        expr_right = -(M.V_Capacity[r, p, t, v] * value(M.RampDown[r, t]))
        expr = expr_left >= expr_right
    else:
        return Constraint.Skip

    return expr


def RampUpPeriod_Constraint(M: 'TemoaModel', r, p, t, v):
    # if p != M.time_future.first():
    # 	p_prev  = M.time_future.prev(p)
    # 	s_first = M.time_season.first()
    # 	s_last  = M.time_season.last()
    # 	d_first = M.time_of_day.first()
    # 	d_last  = M.time_of_day.last()
    # 	expr_left = (
    # 		M.V_Activity[ p, s_first, d_first, t, v ] -
    # 		M.V_Activity[ p_prev, s_last, d_last, t, v ]
    # 		)
    # 	expr_right = (
    # 		M.V_Capacity[t, v]*
    # 		value( M.RampUp[t] )*
    # 		value( M.CapacityToActivity[ t ] )*
    # 		value( M.SegFrac[s, d])
    # 		)
    # 	expr = (expr_left <= expr_right)
    # else:
    # 	return Constraint.Skip

    # return expr

    return Constraint.Skip  # We don't need inter-period ramp up/down constraint.


def RampDownPeriod_Constraint(M: 'TemoaModel', r, p, t, v):
    # if p != M.time_future.first():
    # 	p_prev  = M.time_future.prev(p)
    # 	s_first = M.time_season.first()
    # 	s_last  = M.time_season.last()
    # 	d_first = M.time_of_day.first()
    # 	d_last  = M.time_of_day.last()
    # 	expr_left = (
    # 		M.V_Activity[ p, s_first, d_first, t, v ] -
    # 		M.V_Activity[ p_prev, s_last, d_last, t, v ]
    # 		)
    # 	expr_right = (
    # 		-1*
    # 		M.V_Capacity[t, v]*
    # 		value( M.RampDown[t] )*
    # 		value( M.CapacityToActivity[ t ] )*
    # 		value( M.SegFrac[s, d])
    # 		)
    # 	expr = (expr_left >= expr_right)
    # else:
    # 	return Constraint.Skip

    # return expr

    return Constraint.Skip  # We don't need inter-period ramp up/down constraint.


# def ReserveMargin_Constraint(M: 'TemoaModel', r, p, s, d):
#     r"""
#
# During each period :math:`p`, the sum of the available capacity of all reserve
# technologies :math:`\sum_{t \in T^{e}} \textbf{CAPAVL}_{r,p,t}`, which are
# defined in the set :math:`\textbf{T}^{r,e}`, should exceed the peak load by
# :math:`PRM`, the regional reserve margin. Note that the reserve
# margin is expressed in percentage of the peak load. Generally speaking, in
# a database we may not know the peak demand before running the model, therefore,
# we write this equation for all the time-slices defined in the database in each region.
#
# .. math::
#     :label: reserve_margin
#
#        \sum_{t \in T^{res} \setminus T^{e}} {
#        CC_{t,r} \cdot
#        \textbf{CAPAVL}_{p,t} \cdot
#        SEG_{s^*,d^*} \cdot C2A_{r,t} } +
#        \sum_{t \in T^{res} \cap T^{e}} {
#        CC_{t,r_i-r} \cdot
#        \textbf{CAPAVL}_{p,t} \cdot
#        SEG_{s^*,d^*} \cdot C2A_{r_i-r,t} }\\ -
#        \sum_{t \in T^{res} \cap T^{e}} {
#        CC_{t,r-r_i} \cdot
#        \textbf{CAPAVL}_{p,t} \cdot
#        SEG_{s^*,d^*} \cdot C2A_{r_i-r,t} }
#        \geq
#        \begin{multline}\left [ {
#        \sum_{ t \in T^{res} \setminus T^{e},V,I,O }
#            \textbf{FO}_{r, p, s, d, i, t, v, o} } \\ {+
#        \sum_{ t \in T^{res} \cap T^{e},V,I,O }
#            \textbf{FO}_{r_i-r, p, s, d, i, t, v, o}  -
#         \sum_{ t \in T^{res} \cap T^{e},V,I,O }
#             \textbf{FI}_{r-r_i, p, s, d, i, t, v, o} -
#         \sum_{ t \in T^{res} \cap T^{s},V,I,O }
#             \textbf{FI}_{r, p, s, d, i, t, v, o}
#         } \right ] \end{multline}
#            \cdot (1 + PRM_r)
#        \\
#        \forall \{r, p, s, d\} \in \Theta_{\text{ReserveMargin}}
#        \text{and} \forall r_i \in R
#
# """
#     if (not M.tech_reserve) or (
#         (r, p) not in M.processReservePeriods.keys()
#     ):  # If reserve set empty or if r,p not in M.processReservePeriod.keys(), skip the constraint
#         return Constraint.Skip
#
#     cap_avail = sum(
#         value(M.CapacityCredit[r, p, t, v])
#         * M.ProcessLifeFrac[r, p, t, v]
#         * M.V_Capacity[r, p, t, v]
#         * value(M.CapacityToActivity[r, t])
#         * value(M.SegFrac[s, d])
#         for t in M.tech_reserve
#         if (r, p, t) in M.processVintages.keys()
#         for v in M.processVintages[r, p, t]
#         # Make sure (r,p,t,v) combinations are defined
#         if (r, p, t, v) in M.activeCapacityAvailable_rptv
#     )
#
#     # The above code does not consider exchange techs, e.g. electricity
#     # transmission between two distinct regions.
#     # We take exchange takes into account below.
#     # Note that a single exchange tech linking regions Ri and Rj is twice
#     # defined: once for region "Ri-Rj" and once for region "Rj-Ri".
#
#     # First, determine the amount of firm capacity each exchange tech
#     # contributes.
#     for r1r2 in M.RegionalIndices:
#         if '-' not in r1r2:
#             continue
#         r1, r2 = r1r2.split('-')
#
#         # Only consider the capacity of technologies that import to
#         # the region in question -- i.e. for cases where r2 == r.
#         if r2 != r:
#             continue
#
#         # add the available capacity of the exchange tech.
#         cap_avail += sum(
#             value(M.CapacityCredit[r1r2, p, t, v])
#             * M.ProcessLifeFrac[r1r2, p, t, v]
#             * M.V_Capacity[r1r2, p, t, v]
#             * value(M.CapacityToActivity[r1r2, t])
#             * value(M.SegFrac[s, d])
#             for t in M.tech_reserve
#             if (r1r2, p, t) in M.processVintages.keys()
#             for v in M.processVintages[r1r2, p, t]
#             # Make sure (r,p,t,v) combinations are defined
#             if (r1r2, p, t, v) in M.activeCapacityAvailable_rptv
#         )
#
#     # In most Temoa input databases, demand is endogenous, so we use electricity
#     # generation instead as a proxy for electricity demand.
#     total_generation = sum(
#         M.V_FlowOut[r, p, s, d, S_i, t, S_v, S_o]
#         for (t, S_v) in M.processReservePeriods[r, p]
#         for S_i in M.processInputs[r, p, t, S_v]
#         for S_o in M.ProcessOutputsByInput[r, p, t, S_v, S_i]
#     )
#
#     # We must take into account flows into storage technologies.
#     # Flows into storage technologies need to be subtracted from the
#     # load calculation.
#     total_generation -= sum(
#         M.V_FlowIn[r, p, s, d, S_i, t, S_v, S_o]
#         for (t, S_v) in M.processReservePeriods[r, p]
#         if t in M.tech_storage
#         for S_i in M.processInputs[r, p, t, S_v]
#         for S_o in M.ProcessOutputsByInput[r, p, t, S_v, S_i]
#     )
#
#     # Electricity imports and exports via exchange techs are accounted
#     # for below:
#     for r1r2 in M.RegionalIndices:  # ensure the region is of the form r1-r2
#         if '-' not in r1r2:
#             continue
#         if (r1r2, p) not in M.processReservePeriods:  # ensure the technology in question exists
#             continue
#         r1, r2 = r1r2.split('-')
#         # First, determine the exports, and subtract this value from the
#         # total generation.
#         if r1 == r:
#             total_generation -= sum(
#                 M.V_FlowOut[r1r2, p, s, d, S_i, t, S_v, S_o]
#                 / value(M.Efficiency[r1r2, S_i, t, S_v, S_o])
#                 for (t, S_v) in M.processReservePeriods[r1r2, p]
#                 for S_i in M.processInputs[r1r2, p, t, S_v]
#                 for S_o in M.ProcessOutputsByInput[r1r2, p, t, S_v, S_i]
#             )
#         # Second, determine the imports, and add this value from the
#         # total generation.
#         elif r2 == r:
#             total_generation += sum(
#                 M.V_FlowOut[r1r2, p, s, d, S_i, t, S_v, S_o]
#                 for (t, S_v) in M.processReservePeriods[r1r2, p]
#                 for S_i in M.processInputs[r1r2, p, t, S_v]
#                 for S_o in M.ProcessOutputsByInput[r1r2, p, t, S_v, S_i]
#                 if (t, S_v) in M.processReservePeriods[r1r2, p]
#             )
#
#     cap_target = total_generation * (1 + value(M.PlanningReserveMargin[r]))
#     return cap_avail >= cap_target

def ReserveMargin_Constraint(M: 'TemoaModel', r, p):
    r"""

<<<<<<< HEAD
Reformulated reserve margin constraint. This is used for a power system model, and only
returns the constraint for the peak load hour.

"""
=======
    During each period :math:`p`, the sum of the available capacity of all reserve
    technologies :math:`\sum_{t \in T^{e}} \textbf{CAPAVL}_{r,p,t}`, which are
    defined in the set :math:`\textbf{T}^{r,e}`, should exceed the peak load by
    :math:`PRM`, the regional reserve margin. Note that the reserve
    margin is expressed in percentage of the peak load. Generally speaking, in
    a database we may not know the peak demand before running the model, therefore,
    we write this equation for all the time-slices defined in the database in each region.

    .. math::
        :label: reserve_margin

            &\sum_{t \in T^{res} \setminus T^{e}} {CC_{t,r} \cdot \textbf{CAPAVL}_{p,t} \cdot SEG_{s^*,d^*} \cdot C2A_{r,t} }\\
            &+ \sum_{t \in T^{res} \cap T^{e}} {CC_{t,r_i-r} \cdot \textbf{CAPAVL}_{p,t} \cdot SEG_{s^*,d^*} \cdot C2A_{r_i-r,t} }\\
            &- \sum_{t \in T^{res} \cap T^{e}} {CC_{t,r-r_i} \cdot \textbf{CAPAVL}_{p,t} \cdot SEG_{s^*,d^*} \cdot C2A_{r_i-r,t} }\\
            &\geq \left [ \sum_{ t \in T^{res} \setminus T^{e},V,I,O } \textbf{FO}_{r, p, s, d, i, t, v, o}\right.\\
            &+ \sum_{ t \in T^{res} \cap T^{e},V,I,O } \textbf{FO}_{r_i-r, p, s, d, i, t, v, o}\\
            &- \sum_{ t \in T^{res} \cap T^{e},V,I,O } \textbf{FI}_{r-r_i, p, s, d, i, t, v, o}\\
            &- \left.\sum_{ t \in T^{res} \cap T^{s},V,I,O } \textbf{FI}_{r, p, s, d, i, t, v, o}  \right]  \cdot (1 + PRM_r)\\
            &\qquad \qquad \forall \{r, p, s, d\} \in \Theta_{\text{ReserveMargin}} \text{and} \forall r_i \in R
    """
    if (not M.tech_reserve) or (
        (r, p) not in M.processReservePeriods.keys()
    ):  # If reserve set empty or if r,p not in M.processReservePeriod.keys(), skip the constraint
        return Constraint.Skip
>>>>>>> 099c2dc3

    cap_avail = sum(
        value(M.CapacityCredit[r, p, t, v])
        * M.ProcessLifeFrac[r, p, t, v]
        * M.V_Capacity[r, p, t, v]

        for t in M.tech_reserve
        if (r, p, t) in M.processVintages.keys()
        for v in M.processVintages[r, p, t]
        # Make sure (r,p,t,v) combinations are defined
        if (r, p, t, v) in M.activeCapacityAvailable_rptv
    )

    # The above code does not consider exchange techs, e.g. electricity
    # transmission between two distinct regions.
    # We take exchange takes into account below.
    # Note that a single exchange tech linking regions Ri and Rj is twice
    # defined: once for region "Ri-Rj" and once for region "Rj-Ri".

    # First, determine the amount of firm capacity each exchange tech
    # contributes.
    for r1r2 in M.RegionalIndices:
        if '-' not in r1r2:
            continue
        r1, r2 = r1r2.split('-')

        # Only consider the capacity of technologies that import to
        # the region in question -- i.e. for cases where r2 == r.
        if r2 != r:
            continue

        # add the available capacity of the exchange tech.
        cap_avail += sum(
            value(M.CapacityCredit[r1r2, p, t, v])
            * M.ProcessLifeFrac[r1r2, p, t, v]
            * M.V_Capacity[r1r2, p, t, v]
            for t in M.tech_reserve
            if (r1r2, p, t) in M.processVintages.keys()
            for v in M.processVintages[r1r2, p, t]
            # Make sure (r,p,t,v) combinations are defined
            if (r1r2, p, t, v) in M.activeCapacityAvailable_rptv
        )


    cap_target = value(M.PeakLoad[r, p]) * (1 + value(M.PlanningReserveMargin[r]))
    return cap_avail >= cap_target


def EmissionLimit_Constraint(M: 'TemoaModel', r, p, e):
    r"""

    A modeler can track emissions through use of the :code:`commodity_emissions`
    set and :code:`EmissionActivity` parameter.  The :math:`EAC` parameter is
    analogous to the efficiency table, tying emissions to a unit of activity.  The
    EmissionLimit constraint allows the modeler to assign an upper bound per period
    to each emission commodity. Note that this constraint sums emissions from
    technologies with output varying at the time slice and those with constant annual
    output in separate terms.

    .. math::
       :label: EmissionLimit

           \sum_{S,D,I,T,V,O|{r,e,i,t,v,o} \in EAC} \left (
           EAC_{r, e, i, t, v, o} \cdot \textbf{FO}_{r, p, s, d, i, t, v, o}
           \right ) & \\
           +
           \sum_{I,T,V,O|{r,e,i,t \in T^{a},v,o} \in EAC} (
           EAC_{r, e, i, t, v, o} \cdot & \textbf{FOA}_{r, p, i, t \in T^{a}, v, o}
            )
           \le
           ELM_{r, p, e}

           \\
           & \forall \{r, p, e\} \in \Theta_{\text{EmissionLimit}}

    """
    emission_limit = M.EmissionLimit[r, p, e]

    # r can be an individual region (r='US'), or a combination of regions separated by a + (r='Mexico+US+Canada'),
    # or 'global'.  Note that regions!=M.regions. We iterate over regions to find actual_emissions
    # and actual_emissions_annual.

    # if r == 'global', the constraint is system-wide

    regions = gather_group_regions(M=M, region=r)

    # ================= Emissions and Flex and Curtailment =================
    # Flex flows are deducted from V_FlowOut, so it is NOT NEEDED to tax them again.  (See commodity balance constr)
    # Curtailment does not draw any inputs, so it seems logical that curtailed flows not be taxed either

    actual_emissions = sum(
        M.V_FlowOut[reg, p, S_s, S_d, S_i, S_t, S_v, S_o]
        * M.EmissionActivity[reg, e, S_i, S_t, S_v, S_o]
        for reg in regions
        for tmp_r, tmp_e, S_i, S_t, S_v, S_o in M.EmissionActivity.sparse_iterkeys()
        if tmp_e == e and tmp_r == reg and S_t not in M.tech_annual
        # EmissionsActivity not indexed by p, so make sure (r,p,t,v) combos valid
        if (reg, p, S_t, S_v) in M.processInputs.keys()
        for S_s in M.time_season
        for S_d in M.time_of_day
    )

    actual_emissions_annual = sum(
        M.V_FlowOutAnnual[reg, p, S_i, S_t, S_v, S_o]
        * M.EmissionActivity[reg, e, S_i, S_t, S_v, S_o]
        for reg in regions
        for tmp_r, tmp_e, S_i, S_t, S_v, S_o in M.EmissionActivity.sparse_iterkeys()
        if tmp_e == e and tmp_r == reg and S_t in M.tech_annual
        # EmissionsActivity not indexed by p, so make sure (r,p,t,v) combos valid
        if (reg, p, S_t, S_v) in M.processInputs.keys()
    )

    expr = actual_emissions + actual_emissions_annual <= emission_limit

    # in the case that there is nothing to sum, skip
    if isinstance(expr, bool):  # an empty list was generated
        msg = (
            "Warning: No technology produces emission '%s', though limit was " 'specified as %s.\n'
        )
        logger.warning(msg, (e, emission_limit))
        SE.write(msg % (e, emission_limit))
        return Constraint.Skip
    return expr


def GrowthRateConstraint_rule(M: 'TemoaModel', p, r, t):
    r"""

    This constraint sets an upper bound growth rate on technology-specific capacity.

    .. math::
       :label: GrowthRate

       CAPAVL_{r, p_{i},t} \le GRM \cdot CAPAVL_{r,p_{i-1},t} + GRS

       \\
       \forall \{r, p, t\} \in \Theta_{\text{GrowthRate}}

    where :math:`GRM` is the maximum growth rate, and should be specified as
    :math:`(1+r)` and :math:`GRS` is the growth rate seed, which has units of
    capacity. Without the seed, any technology with zero capacity in the first time
    period would be restricted to zero capacity for the remainder of the time
    horizon.
    """
    GRS = value(M.GrowthRateSeed[r, t])
    GRM = value(M.GrowthRateMax[r, t])
    CapPT = M.V_CapacityAvailableByPeriodAndTech

    periods = sorted(set(p_ for r_, p_, t_ in CapPT if t_ == t))

    if p not in periods:
        return Constraint.Skip

    if p == periods[0]:
        expr = CapPT[r, p, t] <= GRS * GRM

    else:
        p_prev = periods.index(p)
        p_prev = periods[p_prev - 1]
        if (r, p_prev, t) in CapPT.keys():
            expr = CapPT[r, p, t] <= GRM * CapPT[r, p_prev, t]
        else:
            expr = CapPT[r, p, t] <= GRS * GRM

    return expr


def MaxActivity_Constraint(M: 'TemoaModel', r, p, t):
    r"""

    The MaxActivity sets an upper bound on the activity from a specific technology.
    Note that the indices for these constraints are region, period and tech, not tech
    and vintage. The first version of the constraint pertains to technologies with
    variable output at the time slice level, and the second version pertains to
    technologies with constant annual output belonging to the :code:`tech_annual`
    set.

    .. math::
       :label: MaxActivity

       \sum_{S,D,I,V,O} \textbf{FO}_{r, p, s, d, i, t, v, o}  \le MAA_{r, p, t}

       \forall \{r, p, t\} \in \Theta_{\text{MaxActivity}}

       \sum_{I,V,O} \textbf{FOA}_{r, p, i, t \in T^{a}, v, o}  \le MAA_{r, p, t}

       \forall \{r, p, t \in T^{a}\} \in \Theta_{\text{MaxActivity}}
    """
    # r can be an individual region (r='US'), or a combination of regions separated by
    # a + (r='Mexico+US+Canada'), or 'global'.
    # if r == 'global', the constraint is system-wide
    reg = gather_group_regions(M=M, region=r)

    if t not in M.tech_annual:
        activity_rpt = sum(
            M.V_FlowOut[r, p, s, d, S_i, t, S_v, S_o]
            for r in reg
            for S_v in M.processVintages.get((r, p, t), [])
            for S_i in M.processInputs[r, p, t, S_v]
            for S_o in M.ProcessOutputsByInput[r, p, t, S_v, S_i]
            for s in M.time_season
            for d in M.time_of_day
            if (r, p, s, d, S_i, t, S_v, S_o) in M.V_FlowOut
        )
    else:
        activity_rpt = sum(
            M.V_FlowOutAnnual[r, p, S_i, t, S_v, S_o]
            for r in reg
            for S_v in M.processVintages.get((r, p, t), [])
            for S_i in M.processInputs[r, p, t, S_v]
            for S_o in M.ProcessOutputsByInput[r, p, t, S_v, S_i]
            if (r, p, S_i, t, S_v, S_o) in M.V_FlowOutAnnual
        )

    max_act = value(M.MaxActivity[r, p, t])
    expr = activity_rpt <= max_act
    # in the case that there is nothing to sum, skip
    if isinstance(expr, bool):  # an empty list was generated
        return Constraint.Skip
    return expr


def MinActivity_Constraint(M: 'TemoaModel', r, p, t):
    r"""

    The MinActivity sets a lower bound on the activity from a specific technology.
    Note that the indices for these constraints are region, period and tech, not tech and
    vintage. The first version of the constraint pertains to technologies with
    variable output at the time slice level, and the second version pertains to
    technologies with constant annual output belonging to the :code:`tech_annual`
    set.

    .. math::
       :label: MinActivity

       \sum_{S,D,I,V,O} \textbf{FO}_{r, p, s, d, i, t, v, o} \ge MIA_{r, p, t}

       \forall \{r, p, t\} \in \Theta_{\text{MinActivity}}

       \sum_{I,V,O} \textbf{FOA}_{r, p, i, t, v, o} \ge MIA_{r, p, t}

       \forall \{r, p, t \in T^{a}\} \in \Theta_{\text{MinActivity}}
    """
    # r can be an individual region (r='US'), or a combination of regions separated by
    # a + (r='Mexico+US+Canada'), or 'global'.
    # if r == 'global', the constraint is system-wide
    regions = gather_group_regions(M, r)

    if t not in M.tech_annual:
        activity_rpt = sum(
            M.V_FlowOut[_r, p, s, d, S_i, t, S_v, S_o]
            for _r in regions
            for S_v in M.processVintages.get((_r, p, t), [])
            for S_i in M.processInputs[_r, p, t, S_v]
            for S_o in M.ProcessOutputsByInput[_r, p, t, S_v, S_i]
            for s in M.time_season
            for d in M.time_of_day
            if (_r, p, s, d, S_i, t, S_v, S_o) in M.V_FlowOut
        )
    else:
        activity_rpt = sum(
            M.V_FlowOutAnnual[_r, p, S_i, t, S_v, S_o]
            for _r in regions
            for S_v in M.processVintages.get((_r, p, t), [])
            for S_i in M.processInputs[_r, p, t, S_v]
            for S_o in M.ProcessOutputsByInput[_r, p, t, S_v, S_i]
            if (_r, p, S_i, t, S_v, S_o) in M.V_FlowOutAnnual
        )

    min_act = value(M.MinActivity[r, p, t])
    expr = activity_rpt >= min_act
    # in the case that there is nothing to sum, skip
    if isinstance(expr, bool):  # an empty list was generated
        logger.error(
            'No elements available to support min-activity: (%s, %d, %s).'
            '  Check data/log for available/suppressed techs.  Requirement IGNORED.',
            r,
            p,
            t,
        )
        return Constraint.Skip
    return expr

def MaxSeasonalActivity_Constraint(M: 'TemoaModel', r, p, s, t):
    r"""

    The MaxSeasonalActivity sets an upper bound on the activity from a specific
    technology in a specific 'time_season'.
    Note that the indices for these constraints are region, period, season and tech, not tech
    and vintage. The first version of the constraint pertains to technologies with
    variable output at the time slice level, and the second version pertains to
    technologies with constant annual output belonging to the :code:`tech_annual`
    set.

    .. math::
       :label: MaxSeasonalActivity

       \sum_{S,D,I,V,O} \textbf{FO}_{r, p, s, d, i, t, v, o}  \le MSA_{r, p, s, t}

       \forall \{r, p s, t\} \in \Theta_{\text{MaxSeasonalActivity}}

    """
    # r can be an individual region (r='US'), or a combination of regions separated by
    # a + (r='Mexico+US+Canada'), or 'global'.
    # if r == 'global', the constraint is system-wide
    if r == 'global':
        reg = M.regions
    elif '+' in r:
        reg = r.split('+')
    else:
        reg = (r,)

    activity_rpt = sum(
        M.V_FlowOut[r, p, s, d, S_i, t, S_v, S_o]
        for r in reg
        for S_v in M.processVintages.get((r, p, t), [])
        for S_i in M.processInputs[r, p, t, S_v]
        for S_o in M.ProcessOutputsByInput[r, p, t, S_v, S_i]
        for d in M.time_of_day
    )

    max_act = value(M.MaxSeasonalActivity[r, p, s, t])
    expr = activity_rpt <= max_act
    # in the case that there is nothing to sum, skip
    if isinstance(expr, bool):  # an empty list was generated
        return Constraint.Skip
    return expr

def MaxDailyCapacityFactor_Constraint(M: 'TemoaModel', r, p, s, t):
    # TODO: Include docstring
    activity_rpst = sum(
        M.V_FlowOut[r, p, s, d, S_i, t, S_v, S_o]
        for S_v in M.processVintages.get((r, p, t), [])
        for S_i in M.processInputs[r, p, t, S_v]
        for S_o in M.ProcessOutputsByInput[r, p, t, S_v, S_i]
        for d in M.time_of_day
    )

    max_cf = value(M.MaxDailyCapacityFactor[r, p, s, t])
    max_possible_activity_rpst = (
            M.V_CapacityAvailableByPeriodAndTech[r, p, t] * M.CapacityToActivity[r, t] / 365
    ) # TODO: generalize this by replacing 365 with SegFrac values

    expr = activity_rpst <= max_cf * max_possible_activity_rpst
    # in the case that there is nothing to sum, skip
    if isinstance(expr, bool):  # an empty list was generated
        return Constraint.Skip
    return expr


def MinDailyCapacityFactor_Constraint(M: 'TemoaModel', r, p, s, t):

    # TODO: Include docstring
    activity_rpst = sum(
        M.V_FlowOut[r, p, s, d, S_i, t, S_v, S_o]
        for S_v in M.processVintages.get((r, p, t), [])
        for S_i in M.processInputs[r, p, t, S_v]
        for S_o in M.ProcessOutputsByInput[r, p, t, S_v, S_i]
        for d in M.time_of_day
    )

    min_cf = value(M.MinDailyCapacityFactor[r, p, s, t])
    max_possible_activity_rpst = (
            M.V_CapacityAvailableByPeriodAndTech[r, p, t] * M.CapacityToActivity[r, t] / 365
    )  # TODO: generalize this by replacing 365 with SegFrac values

    expr = activity_rpst >= min_cf * max_possible_activity_rpst
    # in the case that there is nothing to sum, skip
    if isinstance(expr, bool):  # an empty list was generated
        return Constraint.Skip
    return expr

def MaxMonthlyCapacityFactor_Constraint(M: 'TemoaModel', r, p, m, t):

    # TODO: Include docstring
    # TODO: Clean this up. It is a mess.

    # Number of days in each month (for non-leap years)
    days_in_month = [31, 28, 31, 30, 31, 30, 31, 31, 30, 31, 30, 31]
    # Calculate fraction of the year each month represents
    fraction_of_year = {i + 1: days / 365.0 for i, days in enumerate(days_in_month)}

    activity_rpmt = sum(
        M.V_FlowOut[r, p, s, d, S_i, t, S_v, S_o]
        for S_v in M.processVintages.get((r, p, t), [])
        for S_i in M.processInputs[r, p, t, S_v]
        for S_o in M.ProcessOutputsByInput[r, p, t, S_v, S_i]
        for (_m,s) in M.season_to_month_map if int(_m) == int(m)
        for d in M.time_of_day
    )

    max_cf = value(M.MaxMonthlyCapacityFactor[r, p, m, t])
    max_possible_activity_rpmt = (
            M.V_CapacityAvailableByPeriodAndTech[r, p, t] * M.CapacityToActivity[r, t] * fraction_of_year[int(m)]
    ) # TODO: Use M.time_month values instead of assuming 1, 2, 3, ..., 12

    expr = activity_rpmt <= max_cf * max_possible_activity_rpmt
    # in the case that there is nothing to sum, skip
    if isinstance(expr, bool):  # an empty list was generated
        return Constraint.Skip
    return expr

def MinMonthlyCapacityFactor_Constraint(M: 'TemoaModel', r, p, m, t):

    # TODO: Include docstring

    # Number of days in each month (for non-leap years)
    days_in_month = [31, 28, 31, 30, 31, 30, 31, 31, 30, 31, 30, 31]
    # Calculate fraction of the year each month represents
    fraction_of_year = {i + 1: days / 365.0 for i, days in enumerate(days_in_month)}

    activity_rpmt = sum(
        M.V_FlowOut[r, p, s, d, S_i, t, S_v, S_o]
        for S_v in M.processVintages.get((r, p, t), [])
        for S_i in M.processInputs[r, p, t, S_v]
        for S_o in M.ProcessOutputsByInput[r, p, t, S_v, S_i]
        for s in M.season_to_month_map[m]
        for d in M.time_of_day
    )

    min_cf = value(M.MinMonthlyCapacityFactor[r, p, m, t])
    max_possible_activity_rpmt = (
            M.V_CapacityAvailableByPeriodAndTech[r, p, t] * M.CapacityToActivity[r, t] * fraction_of_year[int(m)]
    ) # TODO: Use M.time_month values instead of assuming 1, 2, 3, ..., 12

    expr = activity_rpmt >= min_cf * max_possible_activity_rpmt
    # in the case that there is nothing to sum, skip
    if isinstance(expr, bool):  # an empty list was generated
        return Constraint.Skip
    return expr

def MinActivityGroup_Constraint(M: 'TemoaModel', r, p, g):
    r"""

    The MinActivityGroup constraint sets a minimum activity limit for a user-defined
    technology group.

    .. math::
       :label: MinActivityGroup

           \sum_{R,S,D,I,T,V,O} \textbf{FO}_{r, p, s, d, i, t, v, o} + \sum_{I,T,V,O}
           \textbf{FOA}_{r, p, i, t, v, o}
           \ge MnAG_{r, p, g}
           \forall \{r, p, g\} \in \Theta_{\text{MinActivityGroup}}

    where :math:`g` represents the assigned technology group and :math:`MnAG`
    refers to the :code:`MinActivityGroup` parameter."""

    regions = gather_group_regions(M, r)

    activity_p = 0
    activity_p_annual = 0
    for r_i in regions:
        activity_p += sum(
            M.V_FlowOut[r_i, p, s, d, S_i, S_t, S_v, S_o]
            for S_t in M.tech_group_members[g]
            if (r_i, p, S_t) in M.processVintages and S_t not in M.tech_annual
            for S_v in M.processVintages[r_i, p, S_t]
            for S_i in M.processInputs[r_i, p, S_t, S_v]
            for S_o in M.ProcessOutputsByInput[r_i, p, S_t, S_v, S_i]
            for s in M.time_season
            for d in M.time_of_day
            if (r_i, p, s, d, S_i, S_t, S_v, S_o) in M.V_FlowOut
        )

        activity_p_annual += sum(
            M.V_FlowOutAnnual[r_i, p, S_i, S_t, S_v, S_o]
            for S_t in M.tech_group_members[g]
            if (r_i, p, S_t) in M.processVintages and S_t in M.tech_annual
            for S_v in M.processVintages[r_i, p, S_t]
            for S_i in M.processInputs[r_i, p, S_t, S_v]
            for S_o in M.ProcessOutputsByInput[r_i, p, S_t, S_v, S_i]
            if (r_i, p, S_i, S_t, S_v, S_o) in M.V_FlowOutAnnual
        )
    min_act = value(M.MinActivityGroup[r, p, g])
    expr = activity_p + activity_p_annual >= min_act
    # in the case that there is nothing to sum, skip
    if isinstance(expr, bool):  # an empty list was generated
        logger.error(
            'No elements available to support min-activity group: (%s, %d, %s).'
            '  Check data/log for available/suppressed techs.  Requirement IGNORED.',
            r,
            p,
            g,
        )
        return Constraint.Skip
    return expr

def MinSeasonalActivity_Constraint(M: 'TemoaModel', r, p, s, t):
    r"""

    The MinSeasonalActivity sets a lower bound on the activity from a specific
    technology in a specific 'time_season'.
    Note that the indices for these constraints are region, period, season and tech, not tech
    and vintage. The first version of the constraint pertains to technologies with
    variable output at the time slice level, and the second version pertains to
    technologies with constant annual output belonging to the :code:`tech_annual`
    set.

    .. math::
       :label: MinSeasonalActivity

       \sum_{S,D,I,V,O} \textbf{FO}_{r, p, s, d, i, t, v, o}  \ge MSA_{r, p, s, t}

       \forall \{r, p s, t\} \in \Theta_{\text{MinSeasonalActivity}}

    """
    # r can be an individual region (r='US'), or a combination of regions separated by
    # a + (r='Mexico+US+Canada'), or 'global'.
    # if r == 'global', the constraint is system-wide
    if r == 'global':
        reg = M.regions
    elif '+' in r:
        reg = r.split('+')
    else:
        reg = (r,)

    activity_rpt = sum(
        M.V_FlowOut[r, p, s, d, S_i, t, S_v, S_o]
        for r in reg
        for S_v in M.processVintages.get((r, p, t), [])
        for S_i in M.processInputs[r, p, t, S_v]
        for S_o in M.ProcessOutputsByInput[r, p, t, S_v, S_i]
        for d in M.time_of_day
    )

    min_act = value(M.MinSeasonalActivity[r, p, s, t])
    expr = activity_rpt >= min_act
    # in the case that there is nothing to sum, skip
    if isinstance(expr, bool):  # an empty list was generated
        return Constraint.Skip
    return expr

def MaxActivityGroup_Constraint(M: 'TemoaModel', r, p, g):
    r"""
    The MaxActivityGroup constraint sets a maximum activity limit for a user-defined
    technology group.
    .. math::
       :label: MaxActivityGroup
           \sum_{R,S,D,I,T,V,O} \textbf{FO}_{r, p, s, d, i, t, v, o} + \sum_{I,T,V,O}
           \textbf{FOA}_{r, p, i, t, v, o}
           \le MxAG_{r, p, g}
           \forall \{r, p, g\} \in \Theta_{\text{MaxActivityGroup}}
    where :math:`g` represents the assigned technology group and :math:`MxAG`
    refers to the :code:`MaxActivityGroup` parameter."""

    regions = gather_group_regions(M, r)

    activity_p = 0
    activity_p_annual = 0
    for r_i in regions:
        activity_p += sum(
            M.V_FlowOut[r_i, p, s, d, S_i, S_t, S_v, S_o]
            for S_t in M.tech_group_members[g]
            if (r_i, p, S_t) in M.processVintages and S_t not in M.tech_annual
            for S_v in M.processVintages[r_i, p, S_t]
            for S_i in M.processInputs[r_i, p, S_t, S_v]
            for S_o in M.ProcessOutputsByInput[r_i, p, S_t, S_v, S_i]
            for s in M.time_season
            for d in M.time_of_day
            if (r_i, p, s, d, S_i, S_t, S_v, S_o) in M.V_FlowOut
        )
        activity_p_annual += sum(
            M.V_FlowOutAnnual[r_i, p, S_i, S_t, S_v, S_o]
            for S_t in M.tech_group_members[g]
            if (r_i, p, S_t) in M.processVintages and S_t in M.tech_annual
            for S_v in M.processVintages[r_i, p, S_t]
            for S_i in M.processInputs[r_i, p, S_t, S_v]
            for S_o in M.ProcessOutputsByInput[r_i, p, S_t, S_v, S_i]
            if (r_i, p, S_i, S_t, S_v, S_o) in M.V_FlowOutAnnual
        )

    max_act = value(M.MaxActivityGroup[r, p, g])
    expr = activity_p + activity_p_annual <= max_act
    # in the case that there is nothing to sum, skip
    if isinstance(expr, bool):  # an empty list was generated
        return Constraint.Skip
    return expr


def MaxNewCapacity_Constraint(M: 'TemoaModel', r, p, t):
    r"""
    The MaxNewCapacity constraint sets a limit on the maximum newly installed capacity of a
    given technology in a given year. Note that the indices for these constraints are region,
    period and tech.
    .. math::
       :label: MaxNewCapacity
       \textbf{CAP}_{r, t, p} \le MAX_{r, p, t}"""
    max_cap = value(M.MaxNewCapacity[r, p, t])
    expr = M.V_NewCapacity[r, t, p] <= max_cap
    return expr


def MaxCapacity_Constraint(M: 'TemoaModel', r, p, t):
    r"""

    The MaxCapacity constraint sets a limit on the maximum available capacity of a
    given technology. Note that the indices for these constraints are region, period and
    tech, not tech and vintage.

    .. math::
       :label: MaxCapacity

       \textbf{CAPAVL}_{r, p, t} \le MAC_{r, p, t}

       \forall \{r, p, t\} \in \Theta_{\text{MaxCapacity}}"""
    max_cap = value(M.MaxCapacity[r, p, t])
    expr = M.V_CapacityAvailableByPeriodAndTech[r, p, t] <= max_cap
    return expr


def MaxResource_Constraint(M: 'TemoaModel', r, t):
    r"""

    The MaxResource constraint sets a limit on the maximum available resource of a
    given technology across all model time periods. Note that the indices for these
    constraints are region and tech.

    .. math::
       :label: MaxResource

       \sum_{P} \textbf{CAPAVL}_{r, p, t} \le MAR_{r, t}

       \forall \{r, t\} \in \Theta_{\text{MaxCapacity}}"""
    logger.warning(
        'The MaxResource constraint is not currently supported in the model, pending review.  Recommend '
        'removing data from the MaxResource Table'
    )
    # dev note:  this constraint is a misnomer.  It is actually a "global activity constraint on a tech"
    #            regardless of whatever "resources" are consumed.
    max_resource = value(M.MaxResource[r, t])
    return Constraint.Skip
    # try:
    #     activity_rt = sum(
    #         M.V_FlowOut[r, p, s, d, S_i, t, S_v, S_o]
    #         for p in M.time_optimize
    #         if (r, p, t) in M.processVintages.keys()
    #         for S_v in M.processVintages[r, p, t]
    #         for S_i in M.processInputs[r, p, t, S_v]
    #         for S_o in M.ProcessOutputsByInput[r, p, t, S_v, S_i]
    #         for s in M.time_season
    #         for d in M.time_of_day
    #     )
    # except KeyError:
    #     activity_rt = sum(
    #         M.V_FlowOutAnnual[r, p, S_i, t, S_v, S_o]
    #         for p in M.time_optimize
    #         if (r, p, t) in M.processVintages.keys()
    #         for S_v in M.processVintages[r, p, t]
    #         for S_i in M.processInputs[r, p, t, S_v]
    #         for S_o in M.ProcessOutputsByInput[r, p, t, S_v, S_i]
    #     )
    #
    # expr = activity_rt <= max_resource
    # return expr


def MaxCapacityGroup_Constraint(M: 'TemoaModel', r, p, g):
    r"""
    Similar to the :code:`MaxCapacity` constraint, but works on a group of technologies.
    """
    regions = gather_group_regions(M, r)

    max_capgroup = value(M.MaxCapacityGroup[r, p, g])

    cap = sum(
        M.V_CapacityAvailableByPeriodAndTech[r_i, p, t]
        for t in M.tech_group_members[g]
        for r_i in regions
        if (r_i, p, t) in M.V_CapacityAvailableByPeriodAndTech
    )

    expr = cap <= max_capgroup
    # in the case that there is nothing to sum, skip
    if isinstance(expr, bool):  # an empty list was generated
        return Constraint.Skip
    return expr


def MinNewCapacity_Constraint(M: 'TemoaModel', r, p, t):
    r"""
    The MinNewCapacity constraint sets a limit on the minimum newly installed capacity of a
    given technology in a given year. Note that the indices for these constraints are region,
    period, and tech.
    .. math::
       :label: MaxMinCapacity
       \textbf{CAP}_{r, t, p} \ge MIN_{r, p, t}"""
    min_cap = value(M.MinNewCapacity[r, p, t])
    expr = M.V_NewCapacity[r, t, p] >= min_cap
    return expr


def MinCapacity_Constraint(M: 'TemoaModel', r, p, t):
    r"""

    The MinCapacity constraint sets a limit on the minimum available capacity of a
    given technology. Note that the indices for these constraints are region, period and
    tech, not tech and vintage.

    .. math::
       :label: MinCapacityCapacityAvailableByPeriodAndTech

       \textbf{CAPAVL}_{r, p, t} \ge MIC_{r, p, t}

       \forall \{r, p, t\} \in \Theta_{\text{MinCapacity}}"""
    min_cap = value(M.MinCapacity[r, p, t])
    expr = M.V_CapacityAvailableByPeriodAndTech[r, p, t] >= min_cap
    return expr


def gather_group_regions(M: 'TemoaModel', region: str) -> Iterable[str]:
    if region == 'global':
        regions = M.regions
    elif '+' in region:
        regions = region.split('+')
    else:
        regions = (region,)
    return regions


def MinCapacityGroup_Constraint(M: 'TemoaModel', r, p, g):
    r"""
    Similar to the :code:`MinCapacity` constraint, but works on a group of technologies.
    """
    regions = gather_group_regions(M, r)

    min_capgroup = value(M.MinCapacityGroup[r, p, g])

    cap = sum(
        M.V_CapacityAvailableByPeriodAndTech[r_i, p, t]
        for t in M.tech_group_members[g]
        for r_i in regions
        if (r_i, p, t) in M.V_CapacityAvailableByPeriodAndTech
    )

    expr = cap >= min_capgroup
    # in the case that there is nothing to sum, skip
    if isinstance(expr, bool):  # an empty list was generated
        logger.error(
            'No elements available to support min-capacity group: (%s, %d, %s).'
            '  Check data/log for available/suppressed techs.  Requirement IGNORED.',
            r,
            p,
            g,
        )
        return Constraint.Skip
    return expr


def MinNewCapacityGroup_Constraint(M: 'TemoaModel', r, p, g):
    r"""
    Similar to the :code:`MinNewCapacity` constraint, but works on a group of technologies."""
    min_new_cap = value(M.MinNewCapacityGroup[r, p, g])
    agg_new_cap = sum(
        M.V_NewCapacity[r, t, p]
        for t in M.tech_group_members[g]
        if (r, p, t) in M.V_CapacityAvailableByPeriodAndTech
    )
    expr = agg_new_cap >= min_new_cap
    if isinstance(expr, bool):
        logger.error(
            'No elements available to support min-activity group: (%s, %d, %s).'
            '  Check data/log for available/suppressed techs.  Requirement IGNORED.',
            r,
            p,
            g,
        )
        return Constraint.Skip
    return expr


def MaxNewCapacityGroup_Constraint(M: 'TemoaModel', r, p, g):
    r"""
    Similar to the :code:`MinNewCapacity` constraint, but works on a group of technologies."""
    max_new_cap = value(M.MaxNewCapacityGroup[r, p, g])
    agg_new_cap = sum(
        M.V_NewCapacity[r, t, p]
        for t in M.tech_group_members
        if (r, p, t) in M.V_CapacityAvailableByPeriodAndTech
    )
    expr = max_new_cap >= agg_new_cap
    if isinstance(expr, bool):
        return Constraint.Skip
    return expr


def MinActivityShare_Constraint(M: 'TemoaModel', r, p, t, g):
    r"""
    The MinActivityShare constraint sets a minimum capacity share for a given
    technology within a technology groups to which it belongs.
    For instance, you might define a tech_group of light-duty vehicles, whose
    members are different types for LDVs. This constraint could be used to enforce
    that no less than 10% of LDVs must be of a certain type."""

    if t not in M.tech_annual:
        activity_rpt = sum(
            M.V_FlowOut[r, p, s, d, S_i, t, S_v, S_o]
            for S_v in M.processVintages.get((r, p, t), [])
            for S_i in M.processInputs[r, p, t, S_v]
            for S_o in M.ProcessOutputsByInput[r, p, t, S_v, S_i]
            for s in M.time_season
            for d in M.time_of_day
        )
    else:
        activity_rpt = sum(
            M.V_FlowOutAnnual[r, p, S_i, t, S_v, S_o]
            for S_v in M.processVintages.get((r, p, t), [])
            for S_i in M.processInputs[r, p, t, S_v]
            for S_o in M.ProcessOutputsByInput[r, p, t, S_v, S_i]
        )

    activity_t = activity_rpt
    activity_p = sum(
        M.V_FlowOut[r, p, s, d, S_i, S_t, S_v, S_o]
        for S_t in M.tech_group_members[g]
        if (r, p, S_t) in M.processVintages and S_t not in M.tech_annual
        for S_v in M.processVintages[r, p, S_t]
        for S_i in M.processInputs[r, p, S_t, S_v]
        for S_o in M.ProcessOutputsByInput[r, p, S_t, S_v, S_i]
        for s in M.time_season
        for d in M.time_of_day
    )

    activity_p_annual = sum(
        M.V_FlowOutAnnual[r, p, S_i, S_t, S_v, S_o]
        for S_t in M.tech_group_members[g]
        if (r, p, S_t) in M.processVintages and S_t in M.tech_annual
        for S_v in M.processVintages[r, p, S_t]
        for S_i in M.processInputs[r, p, S_t, S_v]
        for S_o in M.ProcessOutputsByInput[r, p, S_t, S_v, S_i]
    )
    activity_group = activity_p + activity_p_annual
    min_activity_share = value(M.MinActivityShare[r, p, t, g])

    expr = activity_t >= min_activity_share * activity_group
    # in the case that there is nothing to sum, skip
    if isinstance(expr, bool):  # an empty list was generated
        logger.error(
            'No elements available to support min-activity share group: (%s, %d, %s).'
            '  Check data/log for available/suppressed techs.  Requirement IGNORED.',
            r,
            p,
            g,
        )
        return Constraint.Skip
    return expr


def MaxActivityShare_Constraint(M: 'TemoaModel', r, p, t, g):
    r"""
    The MaxActivityShare constraint sets a maximum Activity share for a given
    technology within a technology groups to which it belongs.
    For instance, you might define a tech_group of light-duty vehicles, whose
    members are different types for LDVs. This constraint could be used to enforce
    that no more than 10% of LDVs must be of a certain type."""

    regions = gather_group_regions(M, r)

    if t not in M.tech_annual:
        activity_rpt = sum(
            M.V_FlowOut[_r, p, s, d, S_i, t, S_v, S_o]
            for _r in regions
            for S_v in M.processVintages.get((_r, p, t), [])
            for S_i in M.processInputs[_r, p, t, S_v]
            for S_o in M.ProcessOutputsByInput[_r, p, t, S_v, S_i]
            for s in M.time_season
            for d in M.time_of_day
            if (_r, p, s, d, S_i, t, S_v, S_o) in M.V_FlowOut
        )
    else:
        activity_rpt = sum(
            M.V_FlowOutAnnual[_r, p, S_i, t, S_v, S_o]
            for _r in regions
            for S_v in M.processVintages.get((_r, p, t), [])
            for S_i in M.processInputs[_r, p, t, S_v]
            for S_o in M.ProcessOutputsByInput[_r, p, t, S_v, S_i]
            if (_r, p, S_i, t, S_v, S_o) in M.V_FlowOutAnnual
        )

    activity_t = activity_rpt
    activity_p = sum(
        M.V_FlowOut[_r, p, s, d, S_i, S_t, S_v, S_o]
        for S_t in M.tech_group_members[g]
        for _r in regions
        if (_r, p, S_t) in M.processVintages and S_t not in M.tech_annual
        for S_v in M.processVintages[_r, p, S_t]
        for S_i in M.processInputs[_r, p, S_t, S_v]
        for S_o in M.ProcessOutputsByInput[_r, p, S_t, S_v, S_i]
        for s in M.time_season
        for d in M.time_of_day
        if (_r, p, s, d, S_i, S_t, S_v, S_o) in M.V_FlowOut
    )

    activity_p_annual = sum(
        M.V_FlowOutAnnual[_r, p, S_i, S_t, S_v, S_o]
        for S_t in M.tech_group_members[g]
        for _r in regions
        if (_r, p, S_t) in M.processVintages and S_t in M.tech_annual
        for S_v in M.processVintages[_r, p, S_t]
        for S_i in M.processInputs[_r, p, S_t, S_v]
        for S_o in M.ProcessOutputsByInput[_r, p, S_t, S_v, S_i]
        if (_r, p, S_i, S_t, S_v, S_o) in M.V_FlowOutAnnual
    )
    activity_group = activity_p + activity_p_annual
    max_activity_share = value(M.MaxActivityShare[r, p, t, g])

    expr = activity_t <= max_activity_share * activity_group
    # in the case that there is nothing to sum, skip
    if isinstance(expr, bool):  # an empty list was generated
        return Constraint.Skip
    logger.debug(
        'created max activity constraint for (%s, %d, %s, %s) of %0.2f',
        (r, p, t, g, max_activity_share),
    )
    return expr


def MinCapacityShare_Constraint(M: 'TemoaModel', r, p, t, g):
    r"""
    The MinCapacityShare constraint sets a minimum capacity share for a given
    technology within a technology groups to which it belongs.
    For instance, you might define a tech_group of light-duty vehicles, whose
    members are different types for LDVs. This constraint could be used to enforce
    that no less than 10% of LDVs must be of a certain type."""

    capacity_t = M.V_CapacityAvailableByPeriodAndTech[r, p, t]
    capacity_group = sum(
        M.V_CapacityAvailableByPeriodAndTech[r, p, S_t]
        for S_t in M.tech_group_members[g]
        if (r, p, S_t) in M.processVintages.keys()
    )
    min_cap_share = value(M.MinCapacityShare[r, p, t, g])

    expr = capacity_t >= min_cap_share * capacity_group
    if isinstance(expr, bool):
        logger.error(
            'No elements available to support min-capacity share: (%s, %d, %s).'
            '  Check data/log for available/suppressed techs.  Requirement IGNORED.',
            r,
            p,
            g,
        )
        return Constraint.Skip
    return expr


def MaxCapacityShare_Constraint(M: 'TemoaModel', r, p, t, g):
    r"""
    The MaxCapacityShare constraint sets a maximum capacity share for a given
    technology within a technology groups to which it belongs.
    For instance, you might define a tech_group of light-duty vehicles, whose
    members are different types for LDVs. This constraint could be used to enforce
    that no more than 10% of LDVs must be of a certain type."""

    capacity_t = M.V_CapacityAvailableByPeriodAndTech[r, p, t]
    capacity_group = sum(
        M.V_CapacityAvailableByPeriodAndTech[r, p, S_t]
        for S_t in M.tech_group_members[g]
        if (r, p, S_t) in M.processVintages.keys()
    )
    max_cap_share = value(M.MaxCapacityShare[r, p, t, g])

    expr = capacity_t <= max_cap_share * capacity_group
    if isinstance(expr, bool):
        return Constraint.Skip
    return expr


def MinNewCapacityShare_Constraint(M: 'TemoaModel', r, p, t, g):
    r"""
    The MinNewCapacityShare constraint sets a minimum new capacity share for a given
    technology within a technology groups to which it belongs.
    For instance, you might define a tech_group of light-duty vehicles, whose
    members are different types for LDVs. This constraint could be used to enforce
    that no less than 10% of new LDV purchases in a given year must be of a certain type."""

    capacity_t = M.V_NewCapacity[r, t, p]
    capacity_group = sum(
        M.V_NewCapacity[r, S_t, p]
        for S_t in M.tech_group_members[g]
        if (r, S_t, p) in M.V_NewCapacity.keys()
    )
    min_cap_share = value(M.MinNewCapacityShare[r, p, t, g])

    expr = capacity_t >= min_cap_share * capacity_group
    if isinstance(expr, bool):
        logger.error(
            'No elements available to support min-new capacity share: (%s, %d, %s).'
            '  Check data/log for available/suppressed techs.  Requirement IGNORED.',
            r,
            p,
            g,
        )
        return Constraint.Skip
    return expr


def MaxNewCapacityShare_Constraint(M: 'TemoaModel', r, p, t, g):
    r"""
    The MaxCapacityShare constraint sets a maximum new capacity share for a given
    technology within a technology groups to which it belongs.
    For instance, you might define a tech_group of light-duty vehicles, whose
    members are different types for LDVs. This constraint could be used to enforce
    that no more than 10% of LDV purchases in a given year must be of a certain type."""

    capacity_t = M.V_NewCapacity[r, t, p]
    capacity_group = sum(
        M.V_NewCapacity[r, S_t, p]
        for S_t in M.tech_group_members[g]
        if (r, S_t, p) in M.V_NewCapacity.keys()
    )
    max_cap_share = value(M.MaxNewCapacityShare[r, p, t, g])

    expr = capacity_t <= max_cap_share * capacity_group
    if isinstance(expr, bool):
        return Constraint.Skip
    return expr


def MinAnnualCapacityFactor_Constraint(M: 'TemoaModel', r, p, t, o):
    r"""
    The MinAnnualCapacityFactor sets a lower bound on the annual capacity factor
    from a specific technology. The first portion of the constraint pertains to
    technologies with variable output at the time slice level, and the second portion
    pertains to technologies with constant annual output belonging to the
    :code:`tech_annual` set.
    .. math::
       :label: MinAnnualCapacityFactor
       \sum_{S,D,I,V,O} \textbf{FO}_{r, p, s, d, i, t, v, o} \ge MINCF_{r, p, t} * \textbf{CAPAVL}_{r, p, t} * \text{C2A}_{r, t}
       \forall \{r, p, t, o\} \in \Theta_{\text{MinAnnualCapacityFactor}}
       \sum_{I,V,O} \textbf{FOA}_{r, p, i, t, v, o} \ge MINCF_{r, p, t} * \textbf{CAPAVL}_{r, p, t} * \text{C2A}_{r, t}
       \forall \{r, p, t, o \in T^{a}\} \in \Theta_{\text{MinAnnualCapacityFactor}}"""
    # r can be an individual region (r='US'), or a combination of regions separated by plus (r='Mexico+US+Canada'), or 'global'.
    # if r == 'global', the constraint is system-wide
    regions = gather_group_regions(M, r)
    # we need to screen here because it is possible that the restriction extends beyond the
    # lifetime of any vintage of the tech...
    if (r, p, t) not in M.V_CapacityAvailableByPeriodAndTech:
        return Constraint.Skip

    if t not in M.tech_annual:
        activity_rpt = sum(
            M.V_FlowOut[_r, p, s, d, S_i, t, S_v, o]
            for _r in regions
            for S_v in M.processVintages.get((_r, p, t), [])
            for S_i in M.processInputs[_r, p, t, S_v]
            for s in M.time_season
            for d in M.time_of_day
            if (_r, p, s, d, S_i, t, S_v, o) in M.V_FlowOut
        )
    else:
        activity_rpt = sum(
            M.V_FlowOutAnnual[_r, p, S_i, t, S_v, o]
            for _r in regions
            for S_v in M.processVintages.get((_r, p, t), [])
            for S_i in M.processInputs[_r, p, t, S_v]
            if (_r, p, S_i, t, S_v, o) in M.V_FlowOutAnnual
        )

    max_possible_activity_rpt = (
        M.V_CapacityAvailableByPeriodAndTech[r, p, t] * M.CapacityToActivity[r, t]
    )
    min_annual_cf = value(M.MinAnnualCapacityFactor[r, p, t, o])
    expr = activity_rpt >= min_annual_cf * max_possible_activity_rpt
    # in the case that there is nothing to sum, skip
    if isinstance(expr, bool):  # an empty list was generated
        logger.error(
            'No elements available to support min-annual capacity factor: (%s, %d, %s).'
            '  Check data/log for available/suppressed techs.  Requirement IGNORED.',
            r,
            p,
            t,
        )
        return Constraint.Skip
    return expr


def MaxAnnualCapacityFactor_Constraint(M: 'TemoaModel', r, p, t, o):
    r"""
    The MaxAnnualCapacityFactor sets an upper bound on the annual capacity factor
    from a specific technology. The first portion of the constraint pertains to
    technologies with variable output at the time slice level, and the second portion
    pertains to technologies with constant annual output belonging to the
    :code:`tech_annual` set.
    .. math::
       :label: MaxAnnualCapacityFactor
       \sum_{S,D,I,V,O} \textbf{FO}_{r, p, s, d, i, t, v, o} \le MAXCF_{r, p, t} * \textbf{CAPAVL}_{r, p, t} * \text{C2A}_{r, t}
       \forall \{r, p, t, o\} \in \Theta_{\text{MaxAnnualCapacityFactor}}
       \sum_{I,V,O} \textbf{FOA}_{r, p, i, t, v, o} \ge MAXCF_{r, p, t} * \textbf{CAPAVL}_{r, p, t} * \text{C2A}_{r, t}
       \forall \{r, p, t, o \in T^{a}\} \in \Theta_{\text{MaxAnnualCapacityFactor}}"""
    # r can be an individual region (r='US'), or a combination of regions separated by plus (r='Mexico+US+Canada'), or 'global'.
    # if r == 'global', the constraint is system-wide
    regions = gather_group_regions(M, r)
    # we need to screen here because it is possible that the restriction extends beyond the
    # lifetime of any vintage of the tech...
    if (r, p, t) not in M.V_CapacityAvailableByPeriodAndTech:
        return Constraint.Skip

    if t not in M.tech_annual:
        activity_rpt = sum(
            M.V_FlowOut[_r, p, s, d, S_i, t, S_v, o]
            for _r in regions
            for S_v in M.processVintages.get((_r, p, t), [])
            for S_i in M.processInputs[_r, p, t, S_v]
            for s in M.time_season
            for d in M.time_of_day
            if (_r, p, s, d, S_i, t, S_v, o) in M.V_FlowOut
        )
    else:
        activity_rpt = sum(
            M.V_FlowOutAnnual[_r, p, S_i, t, S_v, o]
            for _r in regions
            for S_v in M.processVintages.get((_r, p, t), [])
            for S_i in M.processInputs[_r, p, t, S_v]
            if (_r, p, S_i, t, S_v, o) in M.V_FlowOutAnnual
        )

    max_possible_activity_rpt = (
        M.V_CapacityAvailableByPeriodAndTech[r, p, t] * M.CapacityToActivity[r, t]
    )
    max_annual_cf = value(M.MaxAnnualCapacityFactor[r, p, t, o])
    expr = activity_rpt <= max_annual_cf * max_possible_activity_rpt
    # in the case that there is nothing to sum, skip
    if isinstance(expr, bool):  # an empty list was generated
        return Constraint.Skip
    return expr

def MaxAnnualCapacityFactorVintage_Constraint(M: 'TemoaModel', r, p, t, v, o):
    r"""
    The MaxAnnualCapacityFactor sets an upper bound on the annual capacity factor
    from a specific technology. The first portion of the constraint pertains to
    technologies with variable output at the time slice level, and the second portion
    pertains to technologies with constant annual output belonging to the
    :code:`tech_annual` set.
    .. math::
       :label: MaxAnnualCapacityFactor
       \sum_{S,D,I,V,O} \textbf{FO}_{r, p, s, d, i, t, v, o} \le MAXCF_{r, p, t} * \textbf{CAPAVL}_{r, p, t} * \text{C2A}_{r, t}
       \forall \{r, p, t, o\} \in \Theta_{\text{MaxAnnualCapacityFactor}}
       \sum_{I,V,O} \textbf{FOA}_{r, p, i, t, v, o} \ge MAXCF_{r, p, t} * \textbf{CAPAVL}_{r, p, t} * \text{C2A}_{r, t}
       \forall \{r, p, t, o \in T^{a}\} \in \Theta_{\text{MaxAnnualCapacityFactor}}"""
    # r can be an individual region (r='US'), or a combination of regions separated by plus (r='Mexico+US+Canada'), or 'global'.
    # if r == 'global', the constraint is system-wide
    regions = gather_group_regions(M, r)
    if (r, p, t, v) not in M.V_Capacity:
        return Constraint.Skip
    if t not in M.tech_annual:
        activity_rpt = sum(
            M.V_FlowOut[_r, p, s, d, S_i, t, v, o]
            for _r in regions
            for S_i in M.processInputs[_r, p, t, v]
            for s in M.time_season
            for d in M.time_of_day
            if (_r, p, s, d, S_i, t, v, o) in M.V_FlowOut
        )
    else:
        activity_rpt = sum(
            M.V_FlowOutAnnual[_r, p, S_i, t, v, o]
            for _r in regions
            for S_i in M.processInputs[_r, p, t, v]
            if (_r, p, S_i, t, v, o) in M.V_FlowOutAnnual
        )

    max_possible_activity_rptv = (
        M.V_Capacity[r, p, t, v] * M.CapacityToActivity[r, t]
    )
    max_annual_cf = value(M.MaxAnnualCapacityFactorVintage[r, p, t, v, o])
    expr = activity_rpt <= max_annual_cf * max_possible_activity_rptv
    # in the case that there is nothing to sum, skip
    if isinstance(expr, bool):  # an empty list was generated
        return Constraint.Skip
    return expr


def TechInputSplit_Constraint(M: 'TemoaModel', r, p, s, d, i, t, v):
    r"""
    Allows users to specify fixed or minimum shares of commodity inputs to a process
    producing a single output. These shares can vary by model time period. See
    TechOutputSplit_Constraint for an analogous explanation. Under this constraint,
    only the technologies with variable output at the timeslice level (i.e.,
    NOT in the :code:`tech_annual` set) are considered."""
    inp = sum(
        M.V_FlowOut[r, p, s, d, i, t, v, S_o] / value(M.Efficiency[r, i, t, v, S_o])
        for S_o in M.ProcessOutputsByInput[r, p, t, v, i]
    )

    total_inp = sum(
        M.V_FlowOut[r, p, s, d, S_i, t, v, S_o] / value(M.Efficiency[r, S_i, t, v, S_o])
        for S_i in M.processInputs[r, p, t, v]
        for S_o in M.ProcessOutputsByInput[r, p, t, v, i]
    )

    expr = inp >= M.TechInputSplit[r, p, i, t] * total_inp
    return expr


def TechInputSplitAnnual_Constraint(M: 'TemoaModel', r, p, i, t, v):
    r"""
    Allows users to specify fixed or minimum shares of commodity inputs to a process
    producing a single output. These shares can vary by model time period. See
    TechOutputSplitAnnual_Constraint for an analogous explanation. Under this
    function, only the technologies with constant annual output (i.e., members
    of the :math:`tech_annual` set) are considered."""
    inp = sum(
        M.V_FlowOutAnnual[r, p, i, t, v, S_o] / value(M.Efficiency[r, i, t, v, S_o])
        for S_o in M.ProcessOutputsByInput[r, p, t, v, i]
    )

    total_inp = sum(
        M.V_FlowOutAnnual[r, p, S_i, t, v, S_o] / value(M.Efficiency[r, S_i, t, v, S_o])
        for S_i in M.processInputs[r, p, t, v]
        for S_o in M.ProcessOutputsByInput[r, p, t, v, i]
    )

    expr = inp >= M.TechInputSplit[r, p, i, t] * total_inp
    return expr


def TechInputSplitAverage_Constraint(M: 'TemoaModel', r, p, i, t, v):
    r"""
    Allows users to specify fixed or minimum shares of commodity inputs to a process
    producing a single output. Under this constraint, only the technologies with variable
    output at the timeslice level (i.e., NOT in the :code:`tech_annual` set) are considered.
    This constraint differs from TechInputSplit as it specifies shares on an annual basis,
    so even though it applies to technologies with variable output at the timeslice level,
    the constraint only fixes the input shares over the course of a year."""

    inp = sum(
        M.V_FlowOut[r, p, s, d, i, t, v, S_o] / value(M.Efficiency[r, i, t, v, S_o])
        for s in M.time_season
        for d in M.time_of_day
        for S_o in M.ProcessOutputsByInput[r, p, t, v, i]
    )

    total_inp = sum(
        M.V_FlowOut[r, p, s, d, S_i, t, v, S_o] / value(M.Efficiency[r, S_i, t, v, S_o])
        for s in M.time_season
        for d in M.time_of_day
        for S_i in M.processInputs[r, p, t, v]
        for S_o in M.ProcessOutputsByInput[r, p, t, v, i]
    )

    expr = inp >= M.TechInputSplitAverage[r, p, i, t] * total_inp
    return expr


def TechOutputSplit_Constraint(M: 'TemoaModel', r, p, s, d, t, v, o):
    r"""

    Some processes take a single input and make multiple outputs, and the user would like to
    specify either a constant or time-varying ratio of outputs per unit input.  The most
    canonical example is an oil refinery.  Crude oil is used to produce many different refined
    products. In many cases, the modeler would like to specify a minimum share of each refined
    product produced by the refinery.

    For example, a hypothetical (and highly simplified) refinery might have a crude oil input
    that produces 4 parts diesel, 3 parts gasoline, and 2 parts kerosene.  The relative
    ratios to the output then are:

    .. math::

       d = \tfrac{4}{9} \cdot \text{total output}, \qquad
       g = \tfrac{3}{9} \cdot \text{total output}, \qquad
       k = \tfrac{2}{9} \cdot \text{total output}

    Note that it is possible to specify output shares that sum to less than unity. In such
    cases, the model optimizes the remaining share. In addition, it is possible to change the
    specified shares by model time period. Under this constraint, only the
    technologies with variable output at the timeslice level (i.e., NOT in the
    :code:`tech_annual` set) are considered.

    The constraint is formulated as follows:

    .. math::
       :label: TechOutputSplit

         \sum_{I, t \not \in T^{a}} \textbf{FO}_{r, p, s, d, i, t, v, o}
       \geq
         TOS_{r, p, t, o} \cdot \sum_{I, O, t \not \in T^{a}} \textbf{FO}_{r, p, s, d, i, t, v, o}

       \forall \{r, p, s, d, t, v, o\} \in \Theta_{\text{TechOutputSplit}}"""
    out = sum(
        M.V_FlowOut[r, p, s, d, S_i, t, v, o] for S_i in M.ProcessInputsByOutput[r, p, t, v, o]
    )

    total_out = sum(
        M.V_FlowOut[r, p, s, d, S_i, t, v, S_o]
        for S_i in M.processInputs[r, p, t, v]
        for S_o in M.ProcessOutputsByInput[r, p, t, v, S_i]
    )

    expr = out >= M.TechOutputSplit[r, p, t, o] * total_out
    return expr


def TechOutputSplitAnnual_Constraint(M: 'TemoaModel', r, p, t, v, o):
    r"""
    This constraint operates similarly to TechOutputSplit_Constraint.
    However, under this function, only the technologies with constant annual
    output (i.e., members of the :math:`tech_annual` set) are considered.

    .. math::
       :label: TechOutputSplitAnnual

         \sum_{I, T^{a}} \textbf{FOA}_{r, p, i, t \in T^{a}, v, o}

       \geq

         TOS_{r, p, t, o} \cdot \sum_{I, O, T^{a}} \textbf{FOA}_{r, p, s, d, i, t \in T^{a}, v, o}

       \forall \{r, p, t \in T^{a}, v, o\} \in \Theta_{\text{TechOutputSplitAnnual}}"""
    out = sum(
        M.V_FlowOutAnnual[r, p, S_i, t, v, o] for S_i in M.ProcessInputsByOutput[r, p, t, v, o]
    )

    total_out = sum(
        M.V_FlowOutAnnual[r, p, S_i, t, v, S_o]
        for S_i in M.processInputs[r, p, t, v]
        for S_o in M.ProcessOutputsByInput[r, p, t, v, S_i]
    )

    expr = out >= M.TechOutputSplit[r, p, t, o] * total_out
    return expr


def RenewablePortfolioStandard_Constraint(M: 'TemoaModel', r, p, g):
    r"""
    Allows users to specify the share of electricity generation in a region
    coming from RPS-eligible technologies."""

    inp = sum(
        M.V_FlowOut[r, p, s, d, S_i, t, v, S_o]
        for t in M.tech_group_members[g]
        for (_t, v) in M.processReservePeriods[r, p]
        if _t == t
        for s in M.time_season
        for d in M.time_of_day
        for S_i in M.processInputs[r, p, t, v]
        for S_o in M.ProcessOutputsByInput[r, p, t, v, S_i]
    )

    total_inp = sum(
        M.V_FlowOut[r, p, s, d, S_i, t, v, S_o]
        for (t, v) in M.processReservePeriods[r, p]
        for s in M.time_season
        for d in M.time_of_day
        for S_i in M.processInputs[r, p, t, v]
        for S_o in M.ProcessOutputsByInput[r, p, t, v, S_i]
    )

    expr = inp >= (value(M.RenewablePortfolioStandard[r, p, g]) * total_inp)
    return expr


# ---------------------------------------------------------------
# Define rule-based parameters
# ---------------------------------------------------------------
def ParamModelProcessLife_rule(M: 'TemoaModel', r, p, t, v):
    life_length = value(M.LifetimeProcess[r, t, v])
    tpl = min(v + life_length - p, value(M.PeriodLength[p]))

    return tpl


def ParamPeriodLength(M: 'TemoaModel', p):
    # This specifically does not use time_optimize because this function is
    # called /over/ time_optimize.
    periods = sorted(M.time_future)

    i = periods.index(p)

    # The +1 won't fail, because this rule is called over time_optimize, which
    # lacks the last period in time_future.
    length = periods[i + 1] - periods[i]

    return length


def ParamProcessLifeFraction_rule(M: 'TemoaModel', r, p, t, v):
    r"""

    Calculate the fraction of period p that process :math:`<t, v>` operates.

    For most processes and periods, this will likely be one, but for any process
    that will cease operation (rust out, be decommissioned, etc.) between periods,
    calculate the fraction of the period that the technology is able to
    create useful output.
    """
    eol_year = v + value(M.LifetimeProcess[r, t, v])
    frac = eol_year - p
    period_length = value(M.PeriodLength[p])
    if frac >= period_length:
        # try to avoid floating point round-off errors for the common case.
        return 1

        # number of years into final period loan is complete

    frac /= float(period_length)
    return frac


def loan_annualization_rate(loan_rate: float | None, loan_life: int | float) -> float:
    """
    This calculation is broken out specifically so that it can be used for param creation
    and separately to calculate loan costs rather than rely on fully-built model parameters
    :param loan_rate:
    :param loan_life:

    """
    if not loan_rate:
        # dev note:  this should not be needed as the LoanRate param has a default (see the definition)
        return 1.0 / loan_life
    annualized_rate = loan_rate / (1.0 - (1.0 + loan_rate) ** (-loan_life))
    return annualized_rate


def ParamLoanAnnualize_rule(M: 'TemoaModel', r, t, v):
    dr = value(M.LoanRate[r, t, v])
    lln = value(M.LoanLifetimeProcess[r, t, v])
    annualized_rate = loan_annualization_rate(dr, lln)
    return annualized_rate


def SegFracPerSeason_rule(M: 'TemoaModel', s):
    return sum(M.SegFrac[s, S_d] for S_d in M.time_of_day)


def LinkedEmissionsTech_Constraint(M: 'TemoaModel', r, p, s, d, t, v, e):
    r"""
    This constraint is necessary for carbon capture technologies that produce
    CO2 as an emissions commodity, but the CO2 also serves as a physical
    input commodity to a downstream process, such as synthetic fuel production.
    To accomplish this, a dummy technology is linked to the CO2-producing
    technology, converting the emissions activity into a physical commodity
    amount as follows:

    .. math::
       :label: LinkedEmissionsTech

         - \sum_{I, O} \textbf{FO}_{r, p, s, d, i, t, v, o} \cdot EAC_{r, e, i, t, v, o}
         = \sum_{I, O} \textbf{FO}_{r, p, s, d, i, t, v, o}

        \forall \{r, p, s, d, t, v, e\} \in \Theta_{\text{LinkedTechs}}

    The relationship between the primary and linked technologies is given
    in the :code:`LinkedTechs` table. Note that the primary and linked
    technologies cannot be part of the :code:`tech_annual` set. It is implicit that
    the primary region corresponds to the linked technology as well. The lifetimes
    of the primary and linked technologies should be specified and identical.
    """
    linked_t = M.LinkedTechs[r, t, e]

    primary_flow = sum(
        M.V_FlowOut[r, p, s, d, S_i, t, v, S_o] * M.EmissionActivity[r, e, S_i, t, v, S_o]
        for S_i in M.processInputs[r, p, t, v]
        for S_o in M.ProcessOutputsByInput[r, p, t, v, S_i]
    )

    linked_flow = sum(
        M.V_FlowOut[r, p, s, d, S_i, linked_t, v, S_o]
        for S_i in M.processInputs[r, p, linked_t, v]
        for S_o in M.ProcessOutputsByInput[r, p, linked_t, v, S_i]
    )

    return -primary_flow == linked_flow<|MERGE_RESOLUTION|>--- conflicted
+++ resolved
@@ -1847,37 +1847,10 @@
 def ReserveMargin_Constraint(M: 'TemoaModel', r, p):
     r"""
 
-<<<<<<< HEAD
 Reformulated reserve margin constraint. This is used for a power system model, and only
 returns the constraint for the peak load hour.
 
 """
-=======
-    During each period :math:`p`, the sum of the available capacity of all reserve
-    technologies :math:`\sum_{t \in T^{e}} \textbf{CAPAVL}_{r,p,t}`, which are
-    defined in the set :math:`\textbf{T}^{r,e}`, should exceed the peak load by
-    :math:`PRM`, the regional reserve margin. Note that the reserve
-    margin is expressed in percentage of the peak load. Generally speaking, in
-    a database we may not know the peak demand before running the model, therefore,
-    we write this equation for all the time-slices defined in the database in each region.
-
-    .. math::
-        :label: reserve_margin
-
-            &\sum_{t \in T^{res} \setminus T^{e}} {CC_{t,r} \cdot \textbf{CAPAVL}_{p,t} \cdot SEG_{s^*,d^*} \cdot C2A_{r,t} }\\
-            &+ \sum_{t \in T^{res} \cap T^{e}} {CC_{t,r_i-r} \cdot \textbf{CAPAVL}_{p,t} \cdot SEG_{s^*,d^*} \cdot C2A_{r_i-r,t} }\\
-            &- \sum_{t \in T^{res} \cap T^{e}} {CC_{t,r-r_i} \cdot \textbf{CAPAVL}_{p,t} \cdot SEG_{s^*,d^*} \cdot C2A_{r_i-r,t} }\\
-            &\geq \left [ \sum_{ t \in T^{res} \setminus T^{e},V,I,O } \textbf{FO}_{r, p, s, d, i, t, v, o}\right.\\
-            &+ \sum_{ t \in T^{res} \cap T^{e},V,I,O } \textbf{FO}_{r_i-r, p, s, d, i, t, v, o}\\
-            &- \sum_{ t \in T^{res} \cap T^{e},V,I,O } \textbf{FI}_{r-r_i, p, s, d, i, t, v, o}\\
-            &- \left.\sum_{ t \in T^{res} \cap T^{s},V,I,O } \textbf{FI}_{r, p, s, d, i, t, v, o}  \right]  \cdot (1 + PRM_r)\\
-            &\qquad \qquad \forall \{r, p, s, d\} \in \Theta_{\text{ReserveMargin}} \text{and} \forall r_i \in R
-    """
-    if (not M.tech_reserve) or (
-        (r, p) not in M.processReservePeriods.keys()
-    ):  # If reserve set empty or if r,p not in M.processReservePeriod.keys(), skip the constraint
-        return Constraint.Skip
->>>>>>> 099c2dc3
 
     cap_avail = sum(
         value(M.CapacityCredit[r, p, t, v])
