"""
Basic-level atomic functions that can be used by a sequencer, as needed

Written by:  J. F. Hyink
jeff@westernspark.us
https://westernspark.us
Created on:  11/15/23

Tools for Energy Model Optimization and Analysis (Temoa):
An open source framework for energy systems optimization modeling

Copyright (C) 2015,  NC State University

This program is free software; you can redistribute it and/or modify
it under the terms of the GNU General Public License as published by
the Free Software Foundation; either version 2 of the License, or
(at your option) any later version.

This program is distributed in the hope that it will be useful,
but WITHOUT ANY WARRANTY; without even the implied warranty of
MERCHANTABILITY or FITNESS FOR A PARTICULAR PURPOSE.  See the
GNU General Public License for more details.

A complete copy of the GNU General Public License v2 (GPLv2) is available
in LICENSE.txt.  Users uncompressing this from an archive may not have
received this license file.  If not, see <http://www.gnu.org/licenses/>.
"""

import sqlite3
import sys
from logging import getLogger
from pathlib import Path
from sys import stderr as SE, version_info
from time import time
from typing import Tuple

from pyomo.environ import (
    DataPortal,
    Suffix,
    Var,
    Constraint,
    value,
    UnknownSolver,
    SolverFactory,
    check_optimal_termination,
)
from pyomo.opt import SolverResults

from temoa.data_processing.DB_to_Excel import make_excel
from temoa.temoa_model.table_writer import TableWriter
from temoa.temoa_model.temoa_config import TemoaConfig
from temoa.temoa_model.temoa_model import TemoaModel

logger = getLogger(__name__)


def check_python_version(min_major, min_minor) -> bool:
    if (min_major, min_minor) >= version_info:
        logger.error(
            'Model is being run with python %d.%d.  Expecting version %d.%d or later.  ',
            version_info.major,
            version_info.minor,
            min_major,
            min_minor,
        )
        return False
    return True


def check_database_version(config: TemoaConfig, db_major_reqd: int, min_db_minor) -> bool:
    """
    check the db version
    :param config: TemoaConfig instance
    :param db_major_reqd: the required major version (equality test)
    :param min_db_minor: the required minimum minor version (GTE test)
    :return: T/F
    """
    input_conn, input_path = sqlite3.connect(config.input_database), config.input_database
    if config.input_database == config.output_database:
        output_conn = None
    else:
        output_conn = sqlite3.connect(config.output_database)
    cons = [
        (input_conn, input_path),
    ]
    if output_conn is not None:
        cons.append((output_conn, config.output_database))
    # check for correct version
    all_good = True

    for con, name in cons:
        try:
            db_major = con.execute(
                "SELECT value from MetaData where element = 'DB_MAJOR'"
            ).fetchone()
            db_minor = con.execute(
                "SELECT value from MetaData where element = 'DB_MINOR'"
            ).fetchone()
            db_major = db_major[0] if db_major else -1
            db_minor = db_minor[0] if db_minor else -1
        except sqlite3.OperationalError:
            logger.error(
                'Database does not appear to have MetaData table with required versioning info.  See schema for v3+.'
            )
            SE.write(
                'Database does not appear to have MetaData table with required.  Is this version 3+ compatible?\n'
                'If required, see dox on using the database migrator to move to v3.'
            )
            db_major, db_minor = -1, -1
        finally:
            con.close()

        good_version = db_major == db_major_reqd and db_minor >= min_db_minor
        if not good_version:
            logger.error(
                'Database %s version %d.%d does not match the major version %d and have at least minor version %d',
                str(name),
                db_major,
                db_minor,
                db_major_reqd,
                min_db_minor,
            )
        all_good &= good_version

    return all_good


def build_instance(
    loaded_portal: DataPortal,
    model_name=None,
    silent=False,
    keep_lp_file=False,
    lp_path: Path = None,
) -> TemoaModel:
    """
    Build a Temoa Instance from data
    :param lp_path: the path to save the LP file to
    :param keep_lp_file: True to keep the LP file
    :param loaded_portal: a DataPortal instance
    :param silent: Run silently
    :param model_name: Optional name for this instance
    :return: a built TemoaModel
    """
    model = TemoaModel()

    model.dual = Suffix(direction=Suffix.IMPORT)
    # self.model.rc = Suffix(direction=Suffix.IMPORT)
    # self.model.slack = Suffix(direction=Suffix.IMPORT)

    hack = time()
    if not silent:
        SE.write('[        ] Creating model instance.')
        SE.flush()
    logger.info('Started creating model instance from data')
    instance = model.create_instance(loaded_portal, name=model_name)
    if not silent:
        SE.write('\r[%8.2f] Instance created.\n' % (time() - hack))
        SE.flush()
    logger.info('Finished creating model instance from data')

    # save LP if requested
    if keep_lp_file:
        save_lp(instance, lp_path)

    # gather some stats...
    c_count = 0
    v_count = 0
    for constraint in instance.component_objects(ctype=Constraint):
        c_count += len(constraint)
    for var in instance.component_objects(ctype=Var):
        v_count += len(var)
    logger.info('model built...  Variables: %d, Constraints: %d', v_count, c_count)
    return instance


def save_lp(instance: TemoaModel, lp_path: Path) -> None:
    """
    quick utility to save the LP file to disc.
    Note:  if saving multiple LP's they need to be differentiated by path
    """
    if not lp_path:
        logger.warning('Requested "keep LP file", but no path is provided...skipped')
    else:
        if not Path.is_dir(lp_path):
            Path.mkdir(lp_path)
        filename = lp_path / 'model.lp'
        instance.write(filename, format='lp', io_options={'symbolic_solver_labels': True})


def solve_instance(
    instance: TemoaModel, solver_name, silent: bool = False, solver_suffixes=None
) -> Tuple[TemoaModel, SolverResults]:
    """
    Solve the instance and return a loaded instance
    :param solver_suffixes: iterable of string names for suffixes.  See pyomo dox.  right now, only
    'duals' is supported in the Temoa Framework.  Some solvers may not support duals.
    :param silent: Run silently
    :param solver_name: The name of the solver to request from the SolverFactory
    :param instance: the instance to solve
    :return: loaded instance
    """

    # QA the solver name and get a handle on solver
    if not solver_name:
        logger.error('No solver specified in solve sequence')
        raise TypeError('Error occurred during solve, see log')
    optimizer = SolverFactory(solver_name)
    if isinstance(optimizer, UnknownSolver):
        logger.error(
            'Failed to create a solver instance for name: %s.  Check name and availability on '
            'this system',
            solver_name,
        )
        raise TypeError('Failed to make Solver instance.  See log.')

    hack = time()
    if not silent:
        SE.write('[        ] Solving.')
        SE.flush()

    logger.info(
        'Starting the solve process using %s solver on model %s', solver_name, instance.name
    )
    if solver_name == 'neos':
        raise NotImplementedError('Neos based solve is not currently supported')

    else:
        if solver_name == 'cbc':
            pass
            # dev note:  I think these options are outdated.  Getting decent results without them...
            #            preserved for now.
            # Solver options. Reference:
            # https://genxproject.github.io/GenX/dev/solver_configuration/
            # optimizer.options["dualTolerance"] = 1e-6
            # optimizer.options["primalTolerance"] = 1e-6
            # optimizer.options["zeroTolerance"] = 1e-12
            # optimizer.options["crossover"] = 'off'

        elif solver_name == 'cplex':
            # Note: these parameter values are taken to be the same as those in PyPSA
            # (see: https://pypsa-eur.readthedocs.io/en/latest/configuration.html)
            optimizer.options['lpmethod'] = 4  # barrier
            optimizer.options['solutiontype'] = 2  # non basic solution, ie no crossover
            optimizer.options['barrier convergetol'] = 1.0e-4
            optimizer.options['feasopt tolerance'] = 1.0e-4

        elif solver_name == 'gurobi':
            # Note: these parameter values are taken to be the same as those in PyPSA (see: https://pypsa-eur.readthedocs.io/en/latest/configuration.html)
            optimizer.options["Method"] = 2  # barrier
            optimizer.options["Crossover"] = 0  # non basic solution, ie no crossover
            optimizer.options["BarConvTol"] = 1.e-3
            optimizer.options["FeasibilityTol"] = 1.e-4

        elif solver_name == 'gurobi':
            pass

        elif solver_name == 'appsi_highs':
            pass

        # dev note:  The handling of suffixes is pretty weak.  As of today 4/4/2024, highspy crashes if
        #            the keyword suffixes is passed in (regardless if there are any requested).  CBC only
        #            supports some.  Perhaps in the future, this will be easier.  For now, we need a different
        #            solve command for highspy and no suffixes because it works so well.
        if solver_suffixes:
            solver_suffixes = set(solver_suffixes)
            legit_suffixes = {'dual', 'slack', 'rc'}
            bad_apples = solver_suffixes - legit_suffixes
            solver_suffixes &= legit_suffixes
            if bad_apples:
                logger.warning(
                    'Solver suffix %s is not in pyomo standards (see pyomo dox).  Removed',
                    bad_apples,
                )
            # convert back to list...
            solver_suffixes = list(solver_suffixes)
        else:
            solver_suffixes = []
        result: SolverResults | None = None
        try:
<<<<<<< HEAD
            if solver_name == 'appsi_highs' and not solver_suffixes:
                result: SolverResults = optimizer.solve(instance)
            else:  # we can try it...
                result: SolverResults = optimizer.solve(instance, tee=True, symbolic_solver_labels=True,suffixes=solver_suffixes)
=======
            # currently, the highs solver call will puke if the suffixes are passed, so we need to
            # differentiate...
            if solver_name == 'appsi_highs':
                result = optimizer.solve(instance)
            else:
                result = optimizer.solve(instance, suffixes=solver_suffixes)
>>>>>>> 099c2dc3
        except RuntimeError as error:
            logger.error('Solver failed to solve and returned an error: %s', error)
            logger.error(
                'This may be due to asking for suffixes (duals) for an incompatible solver.  '
                "Try de-selecting 'save_duals' in the config.  (see note in run_actions.py code)"
            )
            if result:
                logger.error(
                    'Solver reported termination condition (if any): %s', result['Solution'].Status
                )
            SE.write('solver failure.  See log file.')
            sys.exit(-1)

        if check_optimal_termination(result):
            if solver_suffixes:
                instance.solutions.store_to(
                    result
                )  # this is needed to capture the duals/suffixes from the Solutions obj

        logger.info('Solve process complete')
        logger.debug('Solver results: \n %s', result.solver)

    if not silent:
        SE.write('\r[%8.2f] Model solved.\n' % (time() - hack))
        SE.flush()

    return instance, result


def check_solve_status(result: SolverResults) -> tuple[bool, str]:
    """
    Check the status of the solve.
    :param result: the results object returned by the solver
    :return: tuple of status boolean (True='optimal', others False), and string message if not optimal
    """
    soln = result['Solution']

    lesser_responses = ('feasible', 'globallyOptimal', 'locallyOptimal')
    logger.info('The solver reported status as: %s', soln.Status)
    if check_optimal_termination(results=result):
        return True, ''
    else:
        return False, f'{soln.Status} was returned from solve'


def handle_results(
    instance: TemoaModel, results, config: TemoaConfig, append=False, iteration=None
):
    hack = time()
    if not config.silent:
        msg = '[        ] Calculating reporting variables and formatting results.'
        # yield 'Calculating reporting variables and formatting results.'
        SE.write(msg)
        SE.flush()

    table_writer = TableWriter(config=config)
    if config.save_duals:
        table_writer.write_results(
            M=instance, results_with_duals=results, append=append, iteration=iteration
        )
    else:
        table_writer.write_results(M=instance, append=append, iteration=iteration)

    if not config.silent:
        SE.write(
            '\r[%8.2f] Results processed.                                    \n' % (time() - hack)
        )
        SE.flush()

<<<<<<< HEAD
    if options.save_excel:
        temp_scenario = set()
        temp_scenario.add(options.scenario)
        # make_excel function imported near the top
        excel_filename = options.output_path / options.scenario
        make_excel(str(options.output_database), excel_filename, temp_scenario)
    if not options.silent:
        SE.write('\r[%8.2f] Results processed.\n' % (time() - hack))
        SE.flush()
    # if options.stream_output:
    #     print(output_stream.getvalue())
=======
    if config.save_excel:
        scenario_name = (
            config.scenario + f'-{iteration}' if iteration is not None else config.scenario
        )
        temp_scenario = set()
        temp_scenario.add(scenario_name)
        excel_filename = config.output_path / scenario_name
        make_excel(str(config.output_database), excel_filename, temp_scenario)

>>>>>>> 099c2dc3
    # normal (non-MGA) run will have a TotalCost as the OBJ:
    if hasattr(instance, 'TotalCost'):
        logger.info('TotalCost value: %0.2f', value(instance.TotalCost))
    return<|MERGE_RESOLUTION|>--- conflicted
+++ resolved
@@ -251,11 +251,10 @@
             optimizer.options["BarConvTol"] = 1.e-3
             optimizer.options["FeasibilityTol"] = 1.e-4
 
-        elif solver_name == 'gurobi':
-            pass
-
         elif solver_name == 'appsi_highs':
             pass
+
+        # TODO: still need to add gurobi parameters?  (and move them all to .toml...?)
 
         # dev note:  The handling of suffixes is pretty weak.  As of today 4/4/2024, highspy crashes if
         #            the keyword suffixes is passed in (regardless if there are any requested).  CBC only
@@ -277,19 +276,12 @@
             solver_suffixes = []
         result: SolverResults | None = None
         try:
-<<<<<<< HEAD
-            if solver_name == 'appsi_highs' and not solver_suffixes:
-                result: SolverResults = optimizer.solve(instance)
-            else:  # we can try it...
-                result: SolverResults = optimizer.solve(instance, tee=True, symbolic_solver_labels=True,suffixes=solver_suffixes)
-=======
             # currently, the highs solver call will puke if the suffixes are passed, so we need to
             # differentiate...
             if solver_name == 'appsi_highs':
                 result = optimizer.solve(instance)
             else:
                 result = optimizer.solve(instance, suffixes=solver_suffixes)
->>>>>>> 099c2dc3
         except RuntimeError as error:
             logger.error('Solver failed to solve and returned an error: %s', error)
             logger.error(
@@ -359,19 +351,6 @@
         )
         SE.flush()
 
-<<<<<<< HEAD
-    if options.save_excel:
-        temp_scenario = set()
-        temp_scenario.add(options.scenario)
-        # make_excel function imported near the top
-        excel_filename = options.output_path / options.scenario
-        make_excel(str(options.output_database), excel_filename, temp_scenario)
-    if not options.silent:
-        SE.write('\r[%8.2f] Results processed.\n' % (time() - hack))
-        SE.flush()
-    # if options.stream_output:
-    #     print(output_stream.getvalue())
-=======
     if config.save_excel:
         scenario_name = (
             config.scenario + f'-{iteration}' if iteration is not None else config.scenario
@@ -381,7 +360,6 @@
         excel_filename = config.output_path / scenario_name
         make_excel(str(config.output_database), excel_filename, temp_scenario)
 
->>>>>>> 099c2dc3
     # normal (non-MGA) run will have a TotalCost as the OBJ:
     if hasattr(instance, 'TotalCost'):
         logger.info('TotalCost value: %0.2f', value(instance.TotalCost))
